# Google Cloud Spanner Client for Java

Java idiomatic client for [Cloud Spanner][product-docs].

[![Maven][maven-version-image]][maven-version-link]
![Stability][stability-image]

- [Product Documentation][product-docs]
- [Client Library Documentation][javadocs]


## Quickstart

If you are using Maven with [BOM][libraries-bom], add this to your pom.xml file

```xml
<dependencyManagement>
  <dependencies>
    <dependency>
      <groupId>com.google.cloud</groupId>
      <artifactId>libraries-bom</artifactId>
      <version>25.1.0</version>
      <type>pom</type>
      <scope>import</scope>
    </dependency>
  </dependencies>
</dependencyManagement>

<dependencies>
  <dependency>
    <groupId>com.google.cloud</groupId>
    <artifactId>google-cloud-spanner</artifactId>
  </dependency>

```

If you are using Maven without BOM, add this to your dependencies:


```xml
<dependency>
  <groupId>com.google.cloud</groupId>
  <artifactId>google-cloud-spanner</artifactId>
  <version>6.21.2</version>
</dependency>

```

If you are using Gradle 5.x or later, add this to your dependencies

```Groovy
implementation platform('com.google.cloud:libraries-bom:25.1.0')

implementation 'com.google.cloud:google-cloud-spanner'
```
If you are using Gradle without BOM, add this to your dependencies

```Groovy
<<<<<<< HEAD
implementation 'com.google.cloud:google-cloud-spanner:6.21.2'
=======
implementation 'com.google.cloud:google-cloud-spanner:6.23.1'
>>>>>>> 76b8fec1
```

If you are using SBT, add this to your dependencies

```Scala
<<<<<<< HEAD
libraryDependencies += "com.google.cloud" % "google-cloud-spanner" % "6.21.2"
=======
libraryDependencies += "com.google.cloud" % "google-cloud-spanner" % "6.23.1"
>>>>>>> 76b8fec1
```

## Authentication

See the [Authentication][authentication] section in the base directory's README.

## Authorization

The client application making API calls must be granted [authorization scopes][auth-scopes] required for the desired Cloud Spanner APIs, and the authenticated principal must have the [IAM role(s)][predefined-iam-roles] required to access GCP resources using the Cloud Spanner API calls.

## Getting Started

### Prerequisites

You will need a [Google Cloud Platform Console][developer-console] project with the Cloud Spanner [API enabled][enable-api].
You will need to [enable billing][enable-billing] to use Google Cloud Spanner.
[Follow these instructions][create-project] to get your project set up. You will also need to set up the local development environment by
[installing the Google Cloud SDK][cloud-sdk] and running the following commands in command line:
`gcloud auth login` and `gcloud config set project [YOUR PROJECT ID]`.

### Installation and setup

You'll need to obtain the `google-cloud-spanner` library.  See the [Quickstart](#quickstart) section
to add `google-cloud-spanner` as a dependency in your code.

## About Cloud Spanner


[Cloud Spanner][product-docs] is a fully managed, mission-critical, 
relational database service that offers transactional consistency at global scale, 
schemas, SQL (ANSI 2011 with extensions), and automatic, synchronous replication 
for high availability.

Be sure to activate the Cloud Spanner API on the Developer's Console to
use Cloud Spanner from your project.

See the [Cloud Spanner client library docs][javadocs] to learn how to
use this Cloud Spanner Client Library.


#### Calling Cloud Spanner
Here is a code snippet showing a simple usage example. Add the following imports
at the top of your file:

```java
import com.google.cloud.spanner.DatabaseClient;
import com.google.cloud.spanner.DatabaseId;
import com.google.cloud.spanner.ResultSet;
import com.google.cloud.spanner.Spanner;
import com.google.cloud.spanner.SpannerOptions;
import com.google.cloud.spanner.Statement;

```

Then, to make a query to Spanner, use the following code:
```java
// Instantiates a client
SpannerOptions options = SpannerOptions.newBuilder().build();
Spanner spanner = options.getService();
String instance = "my-instance";
String database = "my-database";
try {
  // Creates a database client
  DatabaseClient dbClient = spanner.getDatabaseClient(
    DatabaseId.of(options.getProjectId(), instance, database));
  // Queries the database
  try (ResultSet resultSet = dbClient.singleUse().executeQuery(Statement.of("SELECT 1"))) {
    // Prints the results
    while (resultSet.next()) {
      System.out.printf("%d\n", resultSet.getLong(0));
    }
  }
} finally {
  // Closes the client which will free up the resources used
  spanner.close();
}
```

#### Complete source code

In [DatabaseSelect.java](https://github.com/googleapis/google-cloud-java/tree/master/google-cloud-examples/src/main/java/com/google/cloud/examples/spanner/snippets/DatabaseSelect.java) we put together all the code shown above in a single program.

## OpenCensus Metrics

Cloud Spanner client supports [Opencensus Metrics](https://opencensus.io/stats/),
which gives insight into the client internals and aids in debugging/troubleshooting
production issues. OpenCensus metrics will provide you with enough data to enable you to
spot, and investigate the cause of any unusual deviations from normal behavior.

All Cloud Spanner Metrics are prefixed with `cloud.google.com/java/spanner/`. The
metrics will be tagged with:
* `database`: the target database name.
* `instance_id`: the instance id of the target Spanner instance.
* `client_id`: the user defined database client id.
* `library_version`: the version of the library that you're using.

> Note: RPC level metrics can be gleaned from gRPC’s metrics, which are prefixed
with `grpc.io/client/`.
### Available client-side metrics:

* `cloud.google.com/java/spanner/max_in_use_sessions`: This returns the maximum
  number of sessions that have been in use during the last maintenance window
  interval, so as to provide an indication of the amount of activity currently
  in the database.

* `cloud.google.com/java/spanner/max_allowed_sessions`: This shows the maximum
  number of sessions allowed.

* `cloud.google.com/java/spanner/num_sessions_in_pool`: This metric allows users to
   see instance-level and database-level data for the total number of sessions in
   the pool at this very moment.

* `cloud.google.com/java/spanner/num_acquired_sessions`: This metric allows
  users to see the total number of acquired sessions.

* `cloud.google.com/java/spanner/num_released_sessions`: This metric allows
  users to see the total number of released (destroyed) sessions.

* `cloud.google.com/java/spanner/get_session_timeouts`: This gives you an
  indication of the total number of get session timed-out instead of being
  granted (the thread that requested the session is placed in a wait queue where
  it waits until a session is released into the pool by another thread) due to
  pool exhaustion since the server process started.

* `cloud.google.com/java/spanner/gfe_latency`: This metric shows latency between
  Google's network receiving an RPC and reading back the first byte of the response.

* `cloud.google.com/java/spanner/gfe_header_missing_count`: This metric shows the
  number of RPC responses received without the server-timing header, most likely
  indicating that the RPC never reached Google's network.

If you are using Maven, add this to your pom.xml file
```xml
<dependency>
  <groupId>io.opencensus</groupId>
  <artifactId>opencensus-impl</artifactId>
  <version>0.30.0</version>
  <scope>runtime</scope>
</dependency>
<dependency>
  <groupId>io.opencensus</groupId>
  <artifactId>opencensus-exporter-stats-stackdriver</artifactId>
  <version>0.30.0</version>
</dependency>
```
If you are using Gradle, add this to your dependencies
```Groovy
compile 'io.opencensus:opencensus-impl:0.30.0'
compile 'io.opencensus:opencensus-exporter-stats-stackdriver:0.30.0'
```

At the start of your application configure the exporter:

```java
import io.opencensus.exporter.stats.stackdriver.StackdriverStatsExporter;
// Enable OpenCensus exporters to export metrics to Stackdriver Monitoring.
// Exporters use Application Default Credentials to authenticate.
// See https://developers.google.com/identity/protocols/application-default-credentials
// for more details.
// The minimum reporting period for Stackdriver is 1 minute.
StackdriverStatsExporter.createAndRegister();
```

By default, the functionality is disabled. You need to include opencensus-impl
dependency to collect the data and exporter dependency to export to backend.

[Click here](https://medium.com/google-cloud/troubleshooting-cloud-spanner-applications-with-opencensus-2cf424c4c590) for more information.




## Samples

Samples are in the [`samples/`](https://github.com/googleapis/java-spanner/tree/main/samples) directory.

| Sample                      | Source Code                       | Try it |
| --------------------------- | --------------------------------- | ------ |
| Add Json Column Sample | [source code](https://github.com/googleapis/java-spanner/blob/main/samples/snippets/src/main/java/com/example/spanner/AddJsonColumnSample.java) | [![Open in Cloud Shell][shell_img]](https://console.cloud.google.com/cloudshell/open?git_repo=https://github.com/googleapis/java-spanner&page=editor&open_in_editor=samples/snippets/src/main/java/com/example/spanner/AddJsonColumnSample.java) |
| Add Numeric Column Sample | [source code](https://github.com/googleapis/java-spanner/blob/main/samples/snippets/src/main/java/com/example/spanner/AddNumericColumnSample.java) | [![Open in Cloud Shell][shell_img]](https://console.cloud.google.com/cloudshell/open?git_repo=https://github.com/googleapis/java-spanner&page=editor&open_in_editor=samples/snippets/src/main/java/com/example/spanner/AddNumericColumnSample.java) |
| Async Dml Example | [source code](https://github.com/googleapis/java-spanner/blob/main/samples/snippets/src/main/java/com/example/spanner/AsyncDmlExample.java) | [![Open in Cloud Shell][shell_img]](https://console.cloud.google.com/cloudshell/open?git_repo=https://github.com/googleapis/java-spanner&page=editor&open_in_editor=samples/snippets/src/main/java/com/example/spanner/AsyncDmlExample.java) |
| Async Query Example | [source code](https://github.com/googleapis/java-spanner/blob/main/samples/snippets/src/main/java/com/example/spanner/AsyncQueryExample.java) | [![Open in Cloud Shell][shell_img]](https://console.cloud.google.com/cloudshell/open?git_repo=https://github.com/googleapis/java-spanner&page=editor&open_in_editor=samples/snippets/src/main/java/com/example/spanner/AsyncQueryExample.java) |
| Async Query To List Async Example | [source code](https://github.com/googleapis/java-spanner/blob/main/samples/snippets/src/main/java/com/example/spanner/AsyncQueryToListAsyncExample.java) | [![Open in Cloud Shell][shell_img]](https://console.cloud.google.com/cloudshell/open?git_repo=https://github.com/googleapis/java-spanner&page=editor&open_in_editor=samples/snippets/src/main/java/com/example/spanner/AsyncQueryToListAsyncExample.java) |
| Async Read Example | [source code](https://github.com/googleapis/java-spanner/blob/main/samples/snippets/src/main/java/com/example/spanner/AsyncReadExample.java) | [![Open in Cloud Shell][shell_img]](https://console.cloud.google.com/cloudshell/open?git_repo=https://github.com/googleapis/java-spanner&page=editor&open_in_editor=samples/snippets/src/main/java/com/example/spanner/AsyncReadExample.java) |
| Async Read Only Transaction Example | [source code](https://github.com/googleapis/java-spanner/blob/main/samples/snippets/src/main/java/com/example/spanner/AsyncReadOnlyTransactionExample.java) | [![Open in Cloud Shell][shell_img]](https://console.cloud.google.com/cloudshell/open?git_repo=https://github.com/googleapis/java-spanner&page=editor&open_in_editor=samples/snippets/src/main/java/com/example/spanner/AsyncReadOnlyTransactionExample.java) |
| Async Read Row Example | [source code](https://github.com/googleapis/java-spanner/blob/main/samples/snippets/src/main/java/com/example/spanner/AsyncReadRowExample.java) | [![Open in Cloud Shell][shell_img]](https://console.cloud.google.com/cloudshell/open?git_repo=https://github.com/googleapis/java-spanner&page=editor&open_in_editor=samples/snippets/src/main/java/com/example/spanner/AsyncReadRowExample.java) |
| Async Read Using Index Example | [source code](https://github.com/googleapis/java-spanner/blob/main/samples/snippets/src/main/java/com/example/spanner/AsyncReadUsingIndexExample.java) | [![Open in Cloud Shell][shell_img]](https://console.cloud.google.com/cloudshell/open?git_repo=https://github.com/googleapis/java-spanner&page=editor&open_in_editor=samples/snippets/src/main/java/com/example/spanner/AsyncReadUsingIndexExample.java) |
| Async Runner Example | [source code](https://github.com/googleapis/java-spanner/blob/main/samples/snippets/src/main/java/com/example/spanner/AsyncRunnerExample.java) | [![Open in Cloud Shell][shell_img]](https://console.cloud.google.com/cloudshell/open?git_repo=https://github.com/googleapis/java-spanner&page=editor&open_in_editor=samples/snippets/src/main/java/com/example/spanner/AsyncRunnerExample.java) |
| Async Transaction Manager Example | [source code](https://github.com/googleapis/java-spanner/blob/main/samples/snippets/src/main/java/com/example/spanner/AsyncTransactionManagerExample.java) | [![Open in Cloud Shell][shell_img]](https://console.cloud.google.com/cloudshell/open?git_repo=https://github.com/googleapis/java-spanner&page=editor&open_in_editor=samples/snippets/src/main/java/com/example/spanner/AsyncTransactionManagerExample.java) |
| Batch Sample | [source code](https://github.com/googleapis/java-spanner/blob/main/samples/snippets/src/main/java/com/example/spanner/BatchSample.java) | [![Open in Cloud Shell][shell_img]](https://console.cloud.google.com/cloudshell/open?git_repo=https://github.com/googleapis/java-spanner&page=editor&open_in_editor=samples/snippets/src/main/java/com/example/spanner/BatchSample.java) |
| Create Backup With Encryption Key | [source code](https://github.com/googleapis/java-spanner/blob/main/samples/snippets/src/main/java/com/example/spanner/CreateBackupWithEncryptionKey.java) | [![Open in Cloud Shell][shell_img]](https://console.cloud.google.com/cloudshell/open?git_repo=https://github.com/googleapis/java-spanner&page=editor&open_in_editor=samples/snippets/src/main/java/com/example/spanner/CreateBackupWithEncryptionKey.java) |
| Create Database With Default Leader Sample | [source code](https://github.com/googleapis/java-spanner/blob/main/samples/snippets/src/main/java/com/example/spanner/CreateDatabaseWithDefaultLeaderSample.java) | [![Open in Cloud Shell][shell_img]](https://console.cloud.google.com/cloudshell/open?git_repo=https://github.com/googleapis/java-spanner&page=editor&open_in_editor=samples/snippets/src/main/java/com/example/spanner/CreateDatabaseWithDefaultLeaderSample.java) |
| Create Database With Encryption Key | [source code](https://github.com/googleapis/java-spanner/blob/main/samples/snippets/src/main/java/com/example/spanner/CreateDatabaseWithEncryptionKey.java) | [![Open in Cloud Shell][shell_img]](https://console.cloud.google.com/cloudshell/open?git_repo=https://github.com/googleapis/java-spanner&page=editor&open_in_editor=samples/snippets/src/main/java/com/example/spanner/CreateDatabaseWithEncryptionKey.java) |
| Create Database With Version Retention Period Sample | [source code](https://github.com/googleapis/java-spanner/blob/main/samples/snippets/src/main/java/com/example/spanner/CreateDatabaseWithVersionRetentionPeriodSample.java) | [![Open in Cloud Shell][shell_img]](https://console.cloud.google.com/cloudshell/open?git_repo=https://github.com/googleapis/java-spanner&page=editor&open_in_editor=samples/snippets/src/main/java/com/example/spanner/CreateDatabaseWithVersionRetentionPeriodSample.java) |
| Create Instance Example | [source code](https://github.com/googleapis/java-spanner/blob/main/samples/snippets/src/main/java/com/example/spanner/CreateInstanceExample.java) | [![Open in Cloud Shell][shell_img]](https://console.cloud.google.com/cloudshell/open?git_repo=https://github.com/googleapis/java-spanner&page=editor&open_in_editor=samples/snippets/src/main/java/com/example/spanner/CreateInstanceExample.java) |
| Create Instance With Processing Units Example | [source code](https://github.com/googleapis/java-spanner/blob/main/samples/snippets/src/main/java/com/example/spanner/CreateInstanceWithProcessingUnitsExample.java) | [![Open in Cloud Shell][shell_img]](https://console.cloud.google.com/cloudshell/open?git_repo=https://github.com/googleapis/java-spanner&page=editor&open_in_editor=samples/snippets/src/main/java/com/example/spanner/CreateInstanceWithProcessingUnitsExample.java) |
| Custom Timeout And Retry Settings Example | [source code](https://github.com/googleapis/java-spanner/blob/main/samples/snippets/src/main/java/com/example/spanner/CustomTimeoutAndRetrySettingsExample.java) | [![Open in Cloud Shell][shell_img]](https://console.cloud.google.com/cloudshell/open?git_repo=https://github.com/googleapis/java-spanner&page=editor&open_in_editor=samples/snippets/src/main/java/com/example/spanner/CustomTimeoutAndRetrySettingsExample.java) |
| Get Commit Stats Sample | [source code](https://github.com/googleapis/java-spanner/blob/main/samples/snippets/src/main/java/com/example/spanner/GetCommitStatsSample.java) | [![Open in Cloud Shell][shell_img]](https://console.cloud.google.com/cloudshell/open?git_repo=https://github.com/googleapis/java-spanner&page=editor&open_in_editor=samples/snippets/src/main/java/com/example/spanner/GetCommitStatsSample.java) |
| Get Database Ddl Sample | [source code](https://github.com/googleapis/java-spanner/blob/main/samples/snippets/src/main/java/com/example/spanner/GetDatabaseDdlSample.java) | [![Open in Cloud Shell][shell_img]](https://console.cloud.google.com/cloudshell/open?git_repo=https://github.com/googleapis/java-spanner&page=editor&open_in_editor=samples/snippets/src/main/java/com/example/spanner/GetDatabaseDdlSample.java) |
| Get Instance Config Sample | [source code](https://github.com/googleapis/java-spanner/blob/main/samples/snippets/src/main/java/com/example/spanner/GetInstanceConfigSample.java) | [![Open in Cloud Shell][shell_img]](https://console.cloud.google.com/cloudshell/open?git_repo=https://github.com/googleapis/java-spanner&page=editor&open_in_editor=samples/snippets/src/main/java/com/example/spanner/GetInstanceConfigSample.java) |
| List Databases Sample | [source code](https://github.com/googleapis/java-spanner/blob/main/samples/snippets/src/main/java/com/example/spanner/ListDatabasesSample.java) | [![Open in Cloud Shell][shell_img]](https://console.cloud.google.com/cloudshell/open?git_repo=https://github.com/googleapis/java-spanner&page=editor&open_in_editor=samples/snippets/src/main/java/com/example/spanner/ListDatabasesSample.java) |
| List Instance Configs Sample | [source code](https://github.com/googleapis/java-spanner/blob/main/samples/snippets/src/main/java/com/example/spanner/ListInstanceConfigsSample.java) | [![Open in Cloud Shell][shell_img]](https://console.cloud.google.com/cloudshell/open?git_repo=https://github.com/googleapis/java-spanner&page=editor&open_in_editor=samples/snippets/src/main/java/com/example/spanner/ListInstanceConfigsSample.java) |
| Query Information Schema Database Options Sample | [source code](https://github.com/googleapis/java-spanner/blob/main/samples/snippets/src/main/java/com/example/spanner/QueryInformationSchemaDatabaseOptionsSample.java) | [![Open in Cloud Shell][shell_img]](https://console.cloud.google.com/cloudshell/open?git_repo=https://github.com/googleapis/java-spanner&page=editor&open_in_editor=samples/snippets/src/main/java/com/example/spanner/QueryInformationSchemaDatabaseOptionsSample.java) |
| Query With Json Parameter Sample | [source code](https://github.com/googleapis/java-spanner/blob/main/samples/snippets/src/main/java/com/example/spanner/QueryWithJsonParameterSample.java) | [![Open in Cloud Shell][shell_img]](https://console.cloud.google.com/cloudshell/open?git_repo=https://github.com/googleapis/java-spanner&page=editor&open_in_editor=samples/snippets/src/main/java/com/example/spanner/QueryWithJsonParameterSample.java) |
| Query With Numeric Parameter Sample | [source code](https://github.com/googleapis/java-spanner/blob/main/samples/snippets/src/main/java/com/example/spanner/QueryWithNumericParameterSample.java) | [![Open in Cloud Shell][shell_img]](https://console.cloud.google.com/cloudshell/open?git_repo=https://github.com/googleapis/java-spanner&page=editor&open_in_editor=samples/snippets/src/main/java/com/example/spanner/QueryWithNumericParameterSample.java) |
| Quickstart Sample | [source code](https://github.com/googleapis/java-spanner/blob/main/samples/snippets/src/main/java/com/example/spanner/QuickstartSample.java) | [![Open in Cloud Shell][shell_img]](https://console.cloud.google.com/cloudshell/open?git_repo=https://github.com/googleapis/java-spanner&page=editor&open_in_editor=samples/snippets/src/main/java/com/example/spanner/QuickstartSample.java) |
| Restore Backup With Encryption Key | [source code](https://github.com/googleapis/java-spanner/blob/main/samples/snippets/src/main/java/com/example/spanner/RestoreBackupWithEncryptionKey.java) | [![Open in Cloud Shell][shell_img]](https://console.cloud.google.com/cloudshell/open?git_repo=https://github.com/googleapis/java-spanner&page=editor&open_in_editor=samples/snippets/src/main/java/com/example/spanner/RestoreBackupWithEncryptionKey.java) |
| Spanner Sample | [source code](https://github.com/googleapis/java-spanner/blob/main/samples/snippets/src/main/java/com/example/spanner/SpannerSample.java) | [![Open in Cloud Shell][shell_img]](https://console.cloud.google.com/cloudshell/open?git_repo=https://github.com/googleapis/java-spanner&page=editor&open_in_editor=samples/snippets/src/main/java/com/example/spanner/SpannerSample.java) |
| Statement Timeout Example | [source code](https://github.com/googleapis/java-spanner/blob/main/samples/snippets/src/main/java/com/example/spanner/StatementTimeoutExample.java) | [![Open in Cloud Shell][shell_img]](https://console.cloud.google.com/cloudshell/open?git_repo=https://github.com/googleapis/java-spanner&page=editor&open_in_editor=samples/snippets/src/main/java/com/example/spanner/StatementTimeoutExample.java) |
| Tag Sample | [source code](https://github.com/googleapis/java-spanner/blob/main/samples/snippets/src/main/java/com/example/spanner/TagSample.java) | [![Open in Cloud Shell][shell_img]](https://console.cloud.google.com/cloudshell/open?git_repo=https://github.com/googleapis/java-spanner&page=editor&open_in_editor=samples/snippets/src/main/java/com/example/spanner/TagSample.java) |
| Tracing Sample | [source code](https://github.com/googleapis/java-spanner/blob/main/samples/snippets/src/main/java/com/example/spanner/TracingSample.java) | [![Open in Cloud Shell][shell_img]](https://console.cloud.google.com/cloudshell/open?git_repo=https://github.com/googleapis/java-spanner&page=editor&open_in_editor=samples/snippets/src/main/java/com/example/spanner/TracingSample.java) |
| Update Database With Default Leader Sample | [source code](https://github.com/googleapis/java-spanner/blob/main/samples/snippets/src/main/java/com/example/spanner/UpdateDatabaseWithDefaultLeaderSample.java) | [![Open in Cloud Shell][shell_img]](https://console.cloud.google.com/cloudshell/open?git_repo=https://github.com/googleapis/java-spanner&page=editor&open_in_editor=samples/snippets/src/main/java/com/example/spanner/UpdateDatabaseWithDefaultLeaderSample.java) |
| Update Json Data Sample | [source code](https://github.com/googleapis/java-spanner/blob/main/samples/snippets/src/main/java/com/example/spanner/UpdateJsonDataSample.java) | [![Open in Cloud Shell][shell_img]](https://console.cloud.google.com/cloudshell/open?git_repo=https://github.com/googleapis/java-spanner&page=editor&open_in_editor=samples/snippets/src/main/java/com/example/spanner/UpdateJsonDataSample.java) |
| Update Numeric Data Sample | [source code](https://github.com/googleapis/java-spanner/blob/main/samples/snippets/src/main/java/com/example/spanner/UpdateNumericDataSample.java) | [![Open in Cloud Shell][shell_img]](https://console.cloud.google.com/cloudshell/open?git_repo=https://github.com/googleapis/java-spanner&page=editor&open_in_editor=samples/snippets/src/main/java/com/example/spanner/UpdateNumericDataSample.java) |



## Troubleshooting

To get help, follow the instructions in the [shared Troubleshooting document][troubleshooting].

## Transport

Cloud Spanner uses gRPC for the transport layer.

## Supported Java Versions

Java 8 or above is required for using this client.

Google's Java client libraries,
[Google Cloud Client Libraries][cloudlibs]
and
[Google Cloud API Libraries][apilibs],
follow the
[Oracle Java SE support roadmap][oracle]
(see the Oracle Java SE Product Releases section).

### For new development

In general, new feature development occurs with support for the lowest Java
LTS version covered by  Oracle's Premier Support (which typically lasts 5 years
from initial General Availability). If the minimum required JVM for a given
library is changed, it is accompanied by a [semver][semver] major release.

Java 11 and (in September 2021) Java 17 are the best choices for new
development.

### Keeping production systems current

Google tests its client libraries with all current LTS versions covered by
Oracle's Extended Support (which typically lasts 8 years from initial
General Availability).

#### Legacy support

Google's client libraries support legacy versions of Java runtimes with long
term stable libraries that don't receive feature updates on a best efforts basis
as it may not be possible to backport all patches.

Google provides updates on a best efforts basis to apps that continue to use
Java 7, though apps might need to upgrade to current versions of the library
that supports their JVM.

#### Where to find specific information

The latest versions and the supported Java versions are identified on
the individual GitHub repository `github.com/GoogleAPIs/java-SERVICENAME`
and on [google-cloud-java][g-c-j].

## Versioning


This library follows [Semantic Versioning](http://semver.org/).



## Contributing


Contributions to this library are always welcome and highly encouraged.

See [CONTRIBUTING][contributing] for more information how to get started.

Please note that this project is released with a Contributor Code of Conduct. By participating in
this project you agree to abide by its terms. See [Code of Conduct][code-of-conduct] for more
information.


## License

Apache 2.0 - See [LICENSE][license] for more information.

## CI Status

Java Version | Status
------------ | ------
Java 8 | [![Kokoro CI][kokoro-badge-image-2]][kokoro-badge-link-2]
Java 8 OSX | [![Kokoro CI][kokoro-badge-image-3]][kokoro-badge-link-3]
Java 8 Windows | [![Kokoro CI][kokoro-badge-image-4]][kokoro-badge-link-4]
Java 11 | [![Kokoro CI][kokoro-badge-image-5]][kokoro-badge-link-5]

Java is a registered trademark of Oracle and/or its affiliates.

[product-docs]: https://cloud.google.com/spanner/docs/
[javadocs]: https://cloud.google.com/java/docs/reference/google-cloud-spanner/latest/history
[kokoro-badge-image-1]: http://storage.googleapis.com/cloud-devrel-public/java/badges/java-spanner/java7.svg
[kokoro-badge-link-1]: http://storage.googleapis.com/cloud-devrel-public/java/badges/java-spanner/java7.html
[kokoro-badge-image-2]: http://storage.googleapis.com/cloud-devrel-public/java/badges/java-spanner/java8.svg
[kokoro-badge-link-2]: http://storage.googleapis.com/cloud-devrel-public/java/badges/java-spanner/java8.html
[kokoro-badge-image-3]: http://storage.googleapis.com/cloud-devrel-public/java/badges/java-spanner/java8-osx.svg
[kokoro-badge-link-3]: http://storage.googleapis.com/cloud-devrel-public/java/badges/java-spanner/java8-osx.html
[kokoro-badge-image-4]: http://storage.googleapis.com/cloud-devrel-public/java/badges/java-spanner/java8-win.svg
[kokoro-badge-link-4]: http://storage.googleapis.com/cloud-devrel-public/java/badges/java-spanner/java8-win.html
[kokoro-badge-image-5]: http://storage.googleapis.com/cloud-devrel-public/java/badges/java-spanner/java11.svg
[kokoro-badge-link-5]: http://storage.googleapis.com/cloud-devrel-public/java/badges/java-spanner/java11.html
[stability-image]: https://img.shields.io/badge/stability-stable-green
[maven-version-image]: https://img.shields.io/maven-central/v/com.google.cloud/google-cloud-spanner.svg
[maven-version-link]: https://search.maven.org/search?q=g:com.google.cloud%20AND%20a:google-cloud-spanner&core=gav
[authentication]: https://github.com/googleapis/google-cloud-java#authentication
[auth-scopes]: https://developers.google.com/identity/protocols/oauth2/scopes
[predefined-iam-roles]: https://cloud.google.com/iam/docs/understanding-roles#predefined_roles
[iam-policy]: https://cloud.google.com/iam/docs/overview#cloud-iam-policy
[developer-console]: https://console.developers.google.com/
[create-project]: https://cloud.google.com/resource-manager/docs/creating-managing-projects
[cloud-sdk]: https://cloud.google.com/sdk/
[troubleshooting]: https://github.com/googleapis/google-cloud-common/blob/main/troubleshooting/readme.md#troubleshooting
[contributing]: https://github.com/googleapis/java-spanner/blob/main/CONTRIBUTING.md
[code-of-conduct]: https://github.com/googleapis/java-spanner/blob/main/CODE_OF_CONDUCT.md#contributor-code-of-conduct
[license]: https://github.com/googleapis/java-spanner/blob/main/LICENSE
[enable-billing]: https://cloud.google.com/apis/docs/getting-started#enabling_billing
[enable-api]: https://console.cloud.google.com/flows/enableapi?apiid=spanner.googleapis.com
[libraries-bom]: https://github.com/GoogleCloudPlatform/cloud-opensource-java/wiki/The-Google-Cloud-Platform-Libraries-BOM
[shell_img]: https://gstatic.com/cloudssh/images/open-btn.png

[semver]: https://semver.org/
[cloudlibs]: https://cloud.google.com/apis/docs/client-libraries-explained
[apilibs]: https://cloud.google.com/apis/docs/client-libraries-explained#google_api_client_libraries
[oracle]: https://www.oracle.com/java/technologies/java-se-support-roadmap.html
[g-c-j]: http://github.com/googleapis/google-cloud-java<|MERGE_RESOLUTION|>--- conflicted
+++ resolved
@@ -56,21 +56,13 @@
 If you are using Gradle without BOM, add this to your dependencies
 
 ```Groovy
-<<<<<<< HEAD
-implementation 'com.google.cloud:google-cloud-spanner:6.21.2'
-=======
 implementation 'com.google.cloud:google-cloud-spanner:6.23.1'
->>>>>>> 76b8fec1
 ```
 
 If you are using SBT, add this to your dependencies
 
 ```Scala
-<<<<<<< HEAD
-libraryDependencies += "com.google.cloud" % "google-cloud-spanner" % "6.21.2"
-=======
 libraryDependencies += "com.google.cloud" % "google-cloud-spanner" % "6.23.1"
->>>>>>> 76b8fec1
 ```
 
 ## Authentication
