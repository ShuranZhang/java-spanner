--- conflicted
+++ resolved
@@ -31,31 +31,6 @@
   public void testUpdateDatabaseWithDefaultLeader() throws Exception {
     // Create database
     final String databaseId = idGenerator.generateDatabaseId();
-<<<<<<< HEAD
-    final Database createdDatabase =
-        databaseAdminClient
-            .createDatabase(instanceId, databaseId, Collections.emptyList())
-            .get(5, TimeUnit.MINUTES);
-    final String defaultLeader = createdDatabase.getDefaultLeader();
-
-    // Finds a possible new leader option
-    final InstanceConfig instanceConfig = instanceAdminClient.getInstanceConfig(instanceConfigName);
-    final String newLeader =
-        instanceConfig.getLeaderOptions().stream()
-            .filter(leader -> !leader.equals(defaultLeader))
-            .findFirst()
-            .orElseThrow(
-                () ->
-                    new RuntimeException(
-                        "Expected to find a leader option different than " + defaultLeader));
-
-    // Runs sample
-    final String out =
-        SampleRunner.runSample(
-            () ->
-                UpdateDatabaseWithDefaultLeaderSample.updateDatabaseWithDefaultLeader(
-                    projectId, instanceId, databaseId, newLeader));
-=======
     final Database createdDatabase = databaseAdminClient
         .createDatabase(multiRegionalInstanceId, databaseId, Collections.emptyList())
         .get(5, TimeUnit.MINUTES);
@@ -80,14 +55,11 @@
     final String out = SampleRunner.runSample(() -> UpdateDatabaseWithDefaultLeaderSample
         .updateDatabaseWithDefaultLeader(projectId, multiRegionalInstanceId, databaseId, newLeader)
     );
->>>>>>> 2da2ee98
 
     assertTrue(
-        "Expected that database new leader would had been updated to "
-            + newLeader
-            + "."
-            + " Output received was "
-            + out,
-        out.contains("Updated default leader to " + newLeader));
+        "Expected that database new leader would had been updated to " + newLeader + "."
+            + " Output received was " + out,
+        out.contains("Updated default leader to " + newLeader)
+    );
   }
 }