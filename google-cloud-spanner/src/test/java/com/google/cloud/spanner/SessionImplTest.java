--- conflicted
+++ resolved
@@ -435,12 +435,8 @@
   private void mockRead(final PartialResultSet myResultSet) {
     final ArgumentCaptor<SpannerRpc.ResultStreamConsumer> consumer =
         ArgumentCaptor.forClass(SpannerRpc.ResultStreamConsumer.class);
-<<<<<<< HEAD
     Mockito.when(
-            rpc.read(Mockito.any(), consumer.capture(), Mockito.eq(options), Mockito.anyBoolean()))
-=======
-    Mockito.when(rpc.read(Mockito.any(), consumer.capture(), Mockito.eq(options), eq(false)))
->>>>>>> 59cec9b9
+            rpc.read(Mockito.any(), consumer.capture(), Mockito.eq(options), eq(false), Mockito.anyBoolean()))
         .then(
             invocation -> {
               consumer.getValue().onPartialResultSet(myResultSet);
