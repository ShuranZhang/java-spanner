--- conflicted
+++ resolved
@@ -144,18 +144,7 @@
                     String.format(
                         "set statement_timeout='%d%s'",
                         val, ReadOnlyStalenessUtil.getTimeUnitAbbreviation(unit))));
-<<<<<<< HEAD
-        subject
-            .getClientSideStatement()
-            .execute(
-                executor,
-                parse(
-                    String.format(
-                        "set statement_timeout='%d%s'",
-                        val, ReadOnlyStalenessUtil.getTimeUnitAbbreviation(unit))));
-=======
         subject.getClientSideStatement().execute(executor, subject);
->>>>>>> bc5b691e
         verify(connection, times(1)).setStatementTimeout(val, unit);
       }
     }
@@ -164,28 +153,15 @@
         Mockito.clearInvocations(connection);
         ParsedStatement subject =
             parser.parse(Statement.of(String.format("set statement_timeout=%d", val)));
-<<<<<<< HEAD
-        subject
-            .getClientSideStatement()
-            .execute(executor, parse(String.format("set statement_timeout=%d", val)));
-=======
         subject.getClientSideStatement().execute(executor, subject);
->>>>>>> bc5b691e
         verify(connection, times(1)).setStatementTimeout(val, TimeUnit.MILLISECONDS);
       }
 
       ParsedStatement subject = parser.parse(Statement.of("set statement_timeout=default"));
-<<<<<<< HEAD
-      subject.getClientSideStatement().execute(executor, parse("set statement_timeout=default"));
-    } else {
-      ParsedStatement subject = parser.parse(Statement.of("set statement_timeout=null"));
-      subject.getClientSideStatement().execute(executor, parse("set statement_timeout=null"));
-=======
       subject.getClientSideStatement().execute(executor, subject);
     } else {
       ParsedStatement subject = parser.parse(Statement.of("set statement_timeout=null"));
       subject.getClientSideStatement().execute(executor, subject);
->>>>>>> bc5b691e
     }
     verify(connection, times(1)).clearStatementTimeout();
   }
