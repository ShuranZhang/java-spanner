/*
 * Copyright 2017 Google LLC
 *
 * Licensed under the Apache License, Version 2.0 (the "License");
 * you may not use this file except in compliance with the License.
 * You may obtain a copy of the License at
 *
 *       http://www.apache.org/licenses/LICENSE-2.0
 *
 * Unless required by applicable law or agreed to in writing, software
 * distributed under the License is distributed on an "AS IS" BASIS,
 * WITHOUT WARRANTIES OR CONDITIONS OF ANY KIND, either express or implied.
 * See the License for the specific language governing permissions and
 * limitations under the License.
 */

package com.google.cloud.spanner;

import com.google.cloud.ByteArray;
import com.google.cloud.Date;
import com.google.cloud.Timestamp;
import com.google.cloud.spanner.AbstractResultSet.LazyByteArray;
import com.google.cloud.spanner.Type.Code;
import com.google.common.base.Joiner;
import com.google.common.base.Preconditions;
import com.google.common.collect.ImmutableList;
import com.google.common.collect.Iterables;
import com.google.common.collect.Lists;
import com.google.protobuf.AbstractMessage;
import com.google.protobuf.Descriptors.Descriptor;
import com.google.protobuf.Descriptors.EnumDescriptor;
import com.google.protobuf.InvalidProtocolBufferException;
import com.google.protobuf.ListValue;
import com.google.protobuf.NullValue;
<<<<<<< HEAD
import com.google.protobuf.ProtocolMessageEnum;
=======
import com.google.protobuf.Value.KindCase;
import java.io.IOException;
>>>>>>> 977b5851
import java.io.Serializable;
import java.math.BigDecimal;
import java.util.ArrayList;
import java.util.Arrays;
import java.util.BitSet;
import java.util.Collection;
import java.util.Collections;
import java.util.List;
import java.util.Objects;
import java.util.function.Function;
import java.util.stream.Collectors;
import javax.annotation.Nonnull;
import javax.annotation.Nullable;
import javax.annotation.concurrent.Immutable;

/**
 * Represents a value to be consumed by the Cloud Spanner API. A value can be {@code NULL} or
 * non-{@code NULL}; regardless, values always have an associated type.
 *
 * <p>The {@code Value} API is optimized for construction, since this is the majority use-case when
 * using this class with the Cloud Spanner libraries. The factory method signatures and internal
 * representations are design to minimize memory usage and object creation while still maintaining
 * the immutability contract of this class. In particular, arrays of primitive types can be
 * constructed without requiring boxing into collections of wrapper types. The getters in this class
 * are intended primarily for test purposes, and so do not share the same performance
 * characteristics; in particular, getters for array types may be expensive.
 *
 * <p>{@code Value} instances are immutable.
 */
@Immutable
public abstract class Value implements Serializable {

  /**
   * Placeholder value to be passed to a mutation to make Cloud Spanner store the commit timestamp
   * in that column. The commit timestamp is the timestamp corresponding to when Cloud Spanner
   * commits the transaction containing the mutation.
   *
   * <p>Note that this particular timestamp instance has no semantic meaning. In particular the
   * value of seconds and nanoseconds in this timestamp are meaningless. This placeholder can only
   * be used for columns that have set the option "(allow_commit_timestamp=true)" in the schema.
   *
   * <p>When reading the value stored in such a column, the value returned is an actual timestamp
   * corresponding to the commit time of the transaction, which has no relation to this placeholder.
   *
   * @see <a href="https://cloud.google.com/spanner/docs/transactions#rw_transaction_semantics">
   *     Transaction Semantics</a>
   */
  public static final Timestamp COMMIT_TIMESTAMP = Timestamp.ofTimeMicroseconds(0L);

  static final com.google.protobuf.Value NULL_PROTO =
      com.google.protobuf.Value.newBuilder().setNullValue(NullValue.NULL_VALUE).build();

  /** Constant to specify a PG Numeric NaN value. */
  public static final String NAN = "NaN";

  private static final int MAX_DEBUG_STRING_LENGTH = 36;
  private static final String ELLIPSIS = "...";
  private static final String NULL_STRING = "NULL";
  private static final char LIST_SEPARATOR = ',';
  private static final char LIST_OPEN = '[';
  private static final char LIST_CLOSE = ']';
  private static final long serialVersionUID = -5289864325087675338L;

  /**
   * Returns a {@link Value} that wraps the given proto value. This can be used to construct a value
   * without a specific type, and let the backend infer the type based on the statement where it is
   * used.
   *
   * @param value the non-null proto value (a {@link NullValue} is allowed)
   */
  public static Value untyped(com.google.protobuf.Value value) {
    return new ProtoBackedValueImpl(Preconditions.checkNotNull(value), null);
  }

  /** Returns a generic Value backed by a protobuf value. This is used for unrecognized types. */
  static Value unrecognized(com.google.protobuf.Value value, Type type) {
    Preconditions.checkArgument(
        type.getCode() == Code.UNRECOGNIZED
            || type.getCode() == Code.ARRAY
                && type.getArrayElementType().getCode() == Code.UNRECOGNIZED);
    return new ProtoBackedValueImpl(Preconditions.checkNotNull(value), type);
  }

  /**
   * Returns a {@code BOOL} value.
   *
   * @param v the value, which may be null
   */
  public static Value bool(@Nullable Boolean v) {
    return new BoolImpl(v == null, v == null ? false : v);
  }

  /** Returns a {@code BOOL} value. */
  public static Value bool(boolean v) {
    return new BoolImpl(false, v);
  }

  /**
   * Returns an {@code INT64} value.
   *
   * @param v the value, which may be null
   */
  public static Value int64(@Nullable Long v) {
    return new Int64Impl(v == null, v == null ? 0 : v);
  }

  /** Returns an {@code INT64} value. */
  public static Value int64(long v) {
    return new Int64Impl(false, v);
  }

  /**
   * Returns a {@code FLOAT64} value.
   *
   * @param v the value, which may be null
   */
  public static Value float64(@Nullable Double v) {
    return new Float64Impl(v == null, v == null ? 0 : v);
  }

  /** Returns a {@code FLOAT64} value. */
  public static Value float64(double v) {
    return new Float64Impl(false, v);
  }

  /**
   * Returns a {@code NUMERIC} value. The valid value range for the whole component of the {@link
   * BigDecimal} is from -9,999,999,999,999,999,999,999,999 to +9,999,999,999,999,999,999,999,999
   * (both inclusive), i.e. the max length of the whole component is 29 digits. The max length of
   * the fractional part is 9 digits. Trailing zeros in the fractional part are not considered and
   * will be lost, as Cloud Spanner does not preserve the precision of a numeric value.
   *
   * <p>If you set a numeric value of a record to for example 0.10, Cloud Spanner will return this
   * value as 0.1 in subsequent queries. Use {@link BigDecimal#stripTrailingZeros()} to compare
   * inserted values with retrieved values if your application might insert numeric values with
   * trailing zeros.
   *
   * @param v the value, which may be null
   */
  public static Value numeric(@Nullable BigDecimal v) {
    if (v != null) {
      // Cloud Spanner does not preserve the precision, so 0.1 is considered equal to 0.10.
      BigDecimal test = v.stripTrailingZeros();
      if (test.scale() > 9) {
        throw SpannerExceptionFactory.newSpannerException(
            ErrorCode.OUT_OF_RANGE,
            String.format(
                "Max scale for a numeric is 9. The requested numeric has scale %d", test.scale()));
      }
      if (test.precision() - test.scale() > 29) {
        throw SpannerExceptionFactory.newSpannerException(
            ErrorCode.OUT_OF_RANGE,
            String.format(
                "Max precision for the whole component of a numeric is 29. The requested numeric has a whole component with precision %d",
                test.precision() - test.scale()));
      }
    }
    return new NumericImpl(v == null, v);
  }

  /**
   * Returns a {@code PG NUMERIC} value. This value has flexible precision and scale which is
   * specified in the Database DDL. This value also supports {@code NaNs}, which can be specified
   * with {@code Value.pgNumeric(Value.NAN)} or simply as {@code Value.pgNumeric("NaN")}.
   *
   * <p>Note that this flavour of numeric is different than Spanner numerics ({@link
   * Value#numeric(BigDecimal)}). It should be used only for handling numerics in the PostgreSQL
   * dialect.
   *
   * @param v the value, which may be null
   */
  public static Value pgNumeric(@Nullable String v) {
    return new PgNumericImpl(v == null, v);
  }

  /**
   * Returns a {@code STRING} value.
   *
   * @param v the value, which may be null
   */
  public static Value string(@Nullable String v) {
    return new StringImpl(v == null, v);
  }

  /**
   * Returns a {@code JSON} value.
   *
   * @param v the value, which may be null
   */
  public static Value json(@Nullable String v) {
    return new JsonImpl(v == null, v);
  }

  /**
   * Returns a {@code PG JSONB} value.
   *
   * @param v the value, which may be null
   */
  public static Value pgJsonb(@Nullable String v) {
    return new PgJsonbImpl(v == null, v);
  }

  /**
   * Return a {@code PROTO} value for not null proto messages.
   *
   * @param v Not null Proto message.
   */
  public static Value protoMessage(AbstractMessage v) {
    Preconditions.checkNotNull(
        v, "Use protoMessage((ByteArray) null, MyProtoClass.getDescriptor()) for null values.");
    return protoMessage(
        ByteArray.copyFrom(v.toByteArray()), v.getDescriptorForType().getFullName());
  }

  /**
   * Return a {@code PROTO} value
   *
   * @param v Serialized Proto Array, which may be null.
   * @param protoTypeFqn Fully qualified name of proto representing the proto definition. Use static
   *     method from proto class {@code MyProtoClass.getDescriptor().getFullName()}
   */
  public static Value protoMessage(@Nullable ByteArray v, String protoTypeFqn) {
    return new ProtoMessageImpl(v == null, v, protoTypeFqn);
  }

  /**
   * Return a {@code PROTO} value
   *
   * @param v Serialized Proto Array, which may be null.
   * @param descriptor Proto Type Descriptor, use static method from proto class {@code
   *     MyProtoClass.getDescriptor()}.
   */
  public static Value protoMessage(@Nullable ByteArray v, Descriptor descriptor) {
    Preconditions.checkNotNull(descriptor, "descriptor can't be null.");
    return protoMessage(v, descriptor.getFullName());
  }

  /**
   * Return a {@code ENUM} value for not null proto messages.
   *
   * @param v Proto Enum, which may be null.
   */
  public static Value protoEnum(ProtocolMessageEnum v) {
    Preconditions.checkNotNull(
        v, "Use protoEnum((Long) null, MyProtoEnum.getDescriptor()) for null values.");
    return protoEnum(v.getNumber(), v.getDescriptorForType().getFullName());
  }

  /**
   * Return a {@code ENUM} value.
   *
   * @param v Enum non-primitive Integer constant.
   * @param protoTypeFqn Fully qualified name of proto representing the enum definition. Use static
   *     method from proto class {@code MyProtoEnum.getDescriptor().getFullName()}
   */
  public static Value protoEnum(@Nullable Long v, String protoTypeFqn) {
    return new ProtoEnumImpl(v == null, v, protoTypeFqn);
  }

  /**
   * Return a {@code ENUM} value.
   *
   * @param v Enum non-primitive Integer constant.
   * @param enumDescriptor Enum Type Descriptor. Use static method from proto class {@code *
   *     MyProtoEnum.getDescriptor()}.
   */
  public static Value protoEnum(@Nullable Long v, EnumDescriptor enumDescriptor) {
    Preconditions.checkNotNull(enumDescriptor, "descriptor can't be null.");
    return protoEnum(v, enumDescriptor.getFullName());
  }

  /**
   * Return a {@code ENUM} value.
   *
   * @param v Enum integer primitive constant.
   * @param protoTypeFqn Fully qualified name of proto representing the enum definition. Use static
   *     method from proto class {@code MyProtoEnum.getDescriptor().getFullName()}
   */
  public static Value protoEnum(long v, String protoTypeFqn) {
    return new ProtoEnumImpl(false, v, protoTypeFqn);
  }

  /**
   * e Returns a {@code BYTES} value. Returns a {@code BYTES} value.
   *
   * @param v the value, which may be null
   */
  public static Value bytes(@Nullable ByteArray v) {
    return new LazyBytesImpl(v == null, v);
  }

  /**
   * Returns a {@code BYTES} value.
   *
   * @param base64String the value in Base64 encoding, which may be null. This value must be a valid
   *     base64 string.
   */
  public static Value bytesFromBase64(@Nullable String base64String) {
    return new LazyBytesImpl(
        base64String == null, base64String == null ? null : new LazyByteArray(base64String));
  }

  static Value internalBytes(@Nullable LazyByteArray bytes) {
    return new LazyBytesImpl(bytes == null, bytes);
  }

  /** Returns a {@code TIMESTAMP} value. */
  public static Value timestamp(@Nullable Timestamp v) {
    return new TimestampImpl(v == null, v == Value.COMMIT_TIMESTAMP, v);
  }

  /**
   * Returns a {@code DATE} value. The range [1678-01-01, 2262-01-01) is the legal interval for
   * cloud spanner dates. A write to a date column is rejected if the value is outside of that
   * interval.
   */
  public static Value date(@Nullable Date v) {
    return new DateImpl(v == null, v);
  }

  /** Returns a non-{@code NULL} {#code STRUCT} value. */
  public static Value struct(Struct v) {
    Preconditions.checkNotNull(v, "Illegal call to create a NULL struct value.");
    return new StructImpl(v);
  }

  /**
   * Returns a {@code STRUCT} value of {@code Type} type.
   *
   * @param type the type of the {@code STRUCT} value
   * @param v the struct {@code STRUCT} value. This may be {@code null} to produce a value for which
   *     {@code isNull()} is {@code true}. If non-{@code null}, {@link Struct#getType()} must match
   *     type.
   */
  public static Value struct(Type type, @Nullable Struct v) {
    if (v == null) {
      Preconditions.checkArgument(
          type.getCode() == Code.STRUCT,
          "Illegal call to create a NULL struct with a non-struct type.");
      return new StructImpl(type);
    } else {
      Preconditions.checkArgument(
          type.equals(v.getType()), "Mismatch between struct value and type.");
      return new StructImpl(v);
    }
  }

  /**
   * Returns an {@code ARRAY<BOOL>} value.
   *
   * @param v the source of element values, which may be null to produce a value for which {@code
   *     isNull()} is {@code true}
   */
  public static Value boolArray(@Nullable boolean[] v) {
    return boolArray(v, 0, v == null ? 0 : v.length);
  }

  /**
   * Returns an {@code ARRAY<BOOL>} value that takes its elements from a region of an array.
   *
   * @param v the source of element values, which may be null to produce a value for which {@code
   *     isNull()} is {@code true}
   * @param pos the start position of {@code v} to copy values from. Ignored if {@code v} is {@code
   *     null}.
   * @param length the number of values to copy from {@code v}. Ignored if {@code v} is {@code
   *     null}.
   */
  public static Value boolArray(@Nullable boolean[] v, int pos, int length) {
    return boolArrayFactory.create(v, pos, length);
  }

  /**
   * Returns an {@code ARRAY<BOOL>} value.
   *
   * @param v the source of element values. This may be {@code null} to produce a value for which
   *     {@code isNull()} is {@code true}. Individual elements may also be {@code null}.
   */
  public static Value boolArray(@Nullable Iterable<Boolean> v) {
    // TODO(user): Consider memory optimizing boolArray() to use BitSet instead of boolean[].
    return boolArrayFactory.create(v);
  }

  /**
   * Returns an {@code ARRAY<INT64>} value.
   *
   * @param v the source of element values, which may be null to produce a value for which {@code
   *     isNull()} is {@code true}
   */
  public static Value int64Array(@Nullable long[] v) {
    return int64Array(v, 0, v == null ? 0 : v.length);
  }

  /**
   * Returns an {@code ARRAY<INT64>} value that takes its elements from a region of an array.
   *
   * @param v the source of element values, which may be null to produce a value for which {@code
   *     isNull()} is {@code true}
   * @param pos the start position of {@code v} to copy values from. Ignored if {@code v} is {@code
   *     null}.
   * @param length the number of values to copy from {@code v}. Ignored if {@code v} is {@code
   *     null}.
   */
  public static Value int64Array(@Nullable long[] v, int pos, int length) {
    return int64ArrayFactory.create(v, pos, length);
  }

  /**
   * Returns an {@code ARRAY<INT64>} value.
   *
   * @param v the source of element values. This may be {@code null} to produce a value for which
   *     {@code isNull()} is {@code true}. Individual elements may also be {@code null}.
   */
  public static Value int64Array(@Nullable Iterable<Long> v) {
    return int64ArrayFactory.create(v);
  }

  /**
   * Returns an {@code ARRAY<FLOAT64>} value.
   *
   * @param v the source of element values, which may be null to produce a value for which {@code
   *     isNull()} is {@code true}
   */
  public static Value float64Array(@Nullable double[] v) {
    return float64Array(v, 0, v == null ? 0 : v.length);
  }

  /**
   * Returns an {@code ARRAY<FLOAT64>} value that takes its elements from a region of an array.
   *
   * @param v the source of element values, which may be null to produce a value for which {@code
   *     isNull()} is {@code true}
   * @param pos the start position of {@code v} to copy values from. Ignored if {@code v} is {@code
   *     null}.
   * @param length the number of values to copy from {@code v}. Ignored if {@code v} is {@code
   *     null}.
   */
  public static Value float64Array(@Nullable double[] v, int pos, int length) {
    return float64ArrayFactory.create(v, pos, length);
  }

  /**
   * Returns an {@code ARRAY<FLOAT64>} value.
   *
   * @param v the source of element values. This may be {@code null} to produce a value for which
   *     {@code isNull()} is {@code true}. Individual elements may also be {@code null}.
   */
  public static Value float64Array(@Nullable Iterable<Double> v) {
    return float64ArrayFactory.create(v);
  }

  /**
   * Returns an {@code ARRAY<NUMERIC>} value.
   *
   * @param v the source of element values. This may be {@code null} to produce a value for which
   *     {@code isNull()} is {@code true}. Individual elements may also be {@code null}.
   */
  public static Value numericArray(@Nullable Iterable<BigDecimal> v) {
    return new NumericArrayImpl(v == null, v == null ? null : immutableCopyOf(v));
  }

  /**
   * Returns an {@code ARRAY<PG_NUMERIC>} value.
   *
   * @param v the source of element values. This may be {@code null} to produce a value for which
   *     {@code isNull()} is {@code true}. Individual elements may also be {@code null}. Individual
   *     elements may be {@code "NaN"} or {@link Value#NAN}.
   */
  public static Value pgNumericArray(@Nullable Iterable<String> v) {
    return new PgNumericArrayImpl(v == null, v == null ? null : immutableCopyOf(v));
  }

  /**
   * Returns an {@code ARRAY<STRING>} value.
   *
   * @param v the source of element values. This may be {@code null} to produce a value for which
   *     {@code isNull()} is {@code true}. Individual elements may also be {@code null}.
   */
  public static Value stringArray(@Nullable Iterable<String> v) {
    return new StringArrayImpl(v == null, v == null ? null : immutableCopyOf(v));
  }

  /**
   * Returns an {@code ARRAY<JSON>} value.
   *
   * @param v the source of element values. This may be {@code null} to produce a value for which
   *     {@code isNull()} is {@code true}. Individual elements may also be {@code null}.
   */
  public static Value jsonArray(@Nullable Iterable<String> v) {
    return new JsonArrayImpl(v == null, v == null ? null : immutableCopyOf(v));
  }

  /**
   * Returns an {@code ARRAY<JSONB>} value.
   *
   * @param v the source of element values. This may be {@code null} to produce a value for which
   *     {@code isNull()} is {@code true}. Individual elements may also be {@code null}.
   */
  public static Value pgJsonbArray(@Nullable Iterable<String> v) {
    return new PgJsonbArrayImpl(v == null, v == null ? null : immutableCopyOf(v));
  }

  /**
   * Returns an {@code ARRAY<PROTO>} value.
   *
   * @param v the source of element values. This may be {@code null} to produce a value for which
   *     {@code isNull()} is {@code true}. Individual elements may also be {@code null}.
   * @param descriptor Proto Type Descriptor, use static method from proto class {@code
   *     MyProtoClass.getDescriptor()}.
   */
  public static Value protoMessageArray(
      @Nullable Iterable<AbstractMessage> v, Descriptor descriptor) {
    if (v == null) {
      return new ProtoMessageArrayImpl(true, null, descriptor.getFullName());
    }

    List<ByteArray> serializedArray = new ArrayList<>();
    v.forEach(
        (message) -> {
          if (message != null) {
            serializedArray.add(ByteArray.copyFrom(message.toByteArray()));
          } else {
            serializedArray.add(null);
          }
        });

    return new ProtoMessageArrayImpl(false, serializedArray, descriptor.getFullName());
  }

  /**
   * Returns an {@code ARRAY<PROTO>} value.
   *
   * @param v the source of element values. This may be {@code null} to produce a value for which
   *     {@code isNull()} is {@code true}. Individual elements may also be {@code null}.
   * @param protoTypeFqn Fully qualified name of proto representing the proto definition. Use static
   *     method from proto class {@code MyProtoClass.getDescriptor().getFullName()}
   */
  public static Value protoMessageArray(@Nullable Iterable<ByteArray> v, String protoTypeFqn) {
    return new ProtoMessageArrayImpl(
        v == null, v != null ? immutableCopyOf(v) : null, protoTypeFqn);
  }

  /**
   * Returns an {@code ARRAY<ENUM>} value.
   *
   * @param v the source of element values. This may be {@code null} to produce a value for which
   *     {@code isNull()} is {@code true}. Individual elements may also be {@code null}.
   * @param descriptor Proto Type Descriptor, use static method from proto class {@code
   *     MyProtoClass.getDescriptor()}.
   */
  public static Value protoEnumArray(
      @Nullable Iterable<ProtocolMessageEnum> v, EnumDescriptor descriptor) {
    if (v == null) {
      return new ProtoEnumArrayImpl(true, null, descriptor.getFullName());
    }

    List<Long> enumConstValues = new ArrayList<>();
    v.forEach(
        (protoEnum) -> {
          if (protoEnum != null) {
            enumConstValues.add((long) protoEnum.getNumber());
          } else {
            enumConstValues.add(null);
          }
        });

    return new ProtoEnumArrayImpl(false, enumConstValues, descriptor.getFullName());
  }

  /**
   * Returns an {@code ARRAY<ENUM>} value.
   *
   * @param v the source of element values. This may be {@code null} to produce a value for which
   *     {@code isNull()} is {@code true}. Individual elements may also be {@code null}.
   * @param protoTypeFqn Fully qualified name of proto representing the enum definition. Use static
   *     method from proto class {@code MyProtoEnum.getDescriptor().getFullName()}
   */
  public static Value protoEnumArray(@Nullable Iterable<Long> v, String protoTypeFqn) {
    return new ProtoEnumArrayImpl(v == null, v != null ? immutableCopyOf(v) : null, protoTypeFqn);
  }

  /**
   * Returns an {@code ARRAY<BYTES>} value.
   *
   * @param v the source of element values. This may be {@code null} to produce a value for which
   *     {@code isNull()} is {@code true}. Individual elements may also be {@code null}.
   */
  public static Value bytesArray(@Nullable Iterable<ByteArray> v) {
    return new LazyBytesArrayImpl(v == null, v == null ? null : byteArraysToLazyByteArrayList(v));
  }

  private static List<LazyByteArray> byteArraysToLazyByteArrayList(Iterable<ByteArray> byteArrays) {
    List<LazyByteArray> list = new ArrayList<>();
    for (ByteArray byteArray : byteArrays) {
      list.add(byteArray == null ? null : new LazyByteArray(byteArray));
    }
    return Collections.unmodifiableList(list);
  }

  /**
   * Returns an {@code ARRAY<BYTES>} value.
   *
   * @param base64Strings the source of element values. This may be {@code null} to produce a value
   *     for which {@code isNull()} is {@code true}. Individual elements may also be {@code null}.
   *     Non-null values must be a valid Base64 string.
   */
  public static Value bytesArrayFromBase64(@Nullable Iterable<String> base64Strings) {
    return new LazyBytesArrayImpl(
        base64Strings == null,
        base64Strings == null ? null : base64StringsToLazyByteArrayList(base64Strings));
  }

  private static List<LazyByteArray> base64StringsToLazyByteArrayList(
      Iterable<String> base64Strings) {
    List<LazyByteArray> list = new ArrayList<>();
    for (String base64 : base64Strings) {
      list.add(base64 == null ? null : new LazyByteArray(base64));
    }
    return Collections.unmodifiableList(list);
  }

  /**
   * Returns an {@code ARRAY<TIMESTAMP>} value.
   *
   * @param v the source of element values. This may be {@code null} to produce a value for which
   *     {@code isNull()} is {@code true}. Individual elements may also be {@code null}.
   */
  public static Value timestampArray(@Nullable Iterable<Timestamp> v) {
    return new TimestampArrayImpl(v == null, v == null ? null : immutableCopyOf(v));
  }

  /**
   * Returns an {@code ARRAY<DATE>} value. The range [1678-01-01, 2262-01-01) is the legal interval
   * for cloud spanner dates. A write to a date column is rejected if the value is outside of that
   * interval.
   *
   * @param v the source of element values. This may be {@code null} to produce a value for which
   *     {@code isNull()} is {@code true}. Individual elements may also be {@code null}.
   */
  public static Value dateArray(@Nullable Iterable<Date> v) {
    return new DateArrayImpl(v == null, v == null ? null : immutableCopyOf(v));
  }

  /**
   * Returns an {@code ARRAY<STRUCT<...>>} value.
   *
   * @param elementType
   * @param v the source of element values. This may be {@code null} to produce a value for which
   *     {@code isNull()} is {@code true}. Individual elements may also be {@code null}.
   */
  public static Value structArray(Type elementType, @Nullable Iterable<Struct> v) {
    if (v == null) {
      Preconditions.checkArgument(
          elementType.getCode() == Code.STRUCT,
          "Illegal call to create a NULL array-of-struct with a non-struct element type.");
      return new StructArrayImpl(elementType, null);
    }
    List<Struct> values = immutableCopyOf(v);
    for (Struct value : values) {
      if (value != null) {
        Preconditions.checkArgument(
            value.getType().equals(elementType),
            "Members of v must have type %s (found %s)",
            elementType,
            value.getType());
      }
    }
    return new StructArrayImpl(elementType, values);
  }

  private Value() {}

  /** Returns the type of this value. This will return a type even if {@code isNull()} is true. */
  public abstract Type getType();

  /** Returns {@code true} if this instance represents a {@code NULL} value. */
  public abstract boolean isNull();

  /**
   * Returns the value of a {@code BOOL}-typed instance.
   *
   * @throws IllegalStateException if {@code isNull()} or the value is not of the expected type
   */
  public abstract boolean getBool();

  /**
   * Returns the value of a {@code INT64}-typed instance.
   *
   * @throws IllegalStateException if {@code isNull()} or the value is not of the expected type
   */
  public abstract long getInt64();

  /**
   * Returns the value of a {@code FLOAT64}-typed instance.
   *
   * @throws IllegalStateException if {@code isNull()} or the value is not of the expected type
   */
  public abstract double getFloat64();

  /**
   * Returns the value of a {@code NUMERIC}-typed instance.
   *
   * @throws IllegalStateException if {@code isNull()} or the value is not of the expected type
   */
  public abstract BigDecimal getNumeric();

  /**
   * Returns the value of a {@code STRING}-typed instance.
   *
   * @throws IllegalStateException if {@code isNull()} or the value is not of the expected type
   */
  public abstract String getString();

  /**
   * Returns the value of a {@code JSON}-typed instance.
   *
   * @throws IllegalStateException if {@code isNull()} or the value is not of the expected type
   */
  public String getJson() {
    throw new UnsupportedOperationException("Not implemented");
  }

  /**
   * Returns the value of a {@code JSONB}-typed instance.
   *
   * @throws IllegalStateException if {@code isNull()} or the value is not of the expected type
   */
  public String getPgJsonb() {
    throw new UnsupportedOperationException("Not implemented");
  }

  /**
   * Returns the value of a {@code PROTO}-typed instance.
   *
   * @throws IllegalStateException if {@code isNull()} or the value is not of the expected type
   */
  public <T extends AbstractMessage> T getProtoMessage(T m) {
    throw new UnsupportedOperationException("Not implemented");
  }

  /**
   * Returns the value of a {@code ENUM}-typed instance.
   *
   * @throws IllegalStateException if {@code isNull()} or the value is not of the expected type
   */
  public <T extends ProtocolMessageEnum> T getProtoEnum(
      Function<Integer, ProtocolMessageEnum> method) {
    throw new UnsupportedOperationException("Not implemented");
  }

  /**
   * Returns the value of a {@code BYTES}-typed instance.
   *
   * @throws IllegalStateException if {@code isNull()} or the value is not of the expected type
   */
  public abstract ByteArray getBytes();

  /**
   * Returns the value of a {@code TIMESTAMP}-typed instance.
   *
   * @throws IllegalStateException if {@code isNull()} or the value is not of the expected type or
   *     {@link #isCommitTimestamp()}.
   */
  public abstract Timestamp getTimestamp();

  /** Returns true if this is a commit timestamp value. */
  public abstract boolean isCommitTimestamp();

  /**
   * Returns the value of a {@code DATE}-typed instance.
   *
   * @throws IllegalStateException if {@code isNull()} or the value is not of the expected type
   */
  public abstract Date getDate();

  /**
   * Returns the value of a {@code STRUCT}-typed instance.
   *
   * @throws IllegalStateException if {@code isNull()} or the value is not of the expected type
   */
  public abstract Struct getStruct();

  /**
   * Returns the value of an {@code ARRAY<BOOL>}-typed instance. While the returned list itself will
   * never be {@code null}, elements of that list may be null.
   *
   * @throws IllegalStateException if {@code isNull()} or the value is not of the expected type
   */
  public abstract List<Boolean> getBoolArray();

  /**
   * Returns the value of an {@code ARRAY<INT64>}-typed instance. While the returned list itself
   * will never be {@code null}, elements of that list may be null.
   *
   * @throws IllegalStateException if {@code isNull()} or the value is not of the expected type
   */
  public abstract List<Long> getInt64Array();

  /**
   * Returns the value of an {@code ARRAY<FLOAT64>}-typed instance. While the returned list itself
   * will never be {@code null}, elements of that list may be null.
   *
   * @throws IllegalStateException if {@code isNull()} or the value is not of the expected type
   */
  public abstract List<Double> getFloat64Array();

  /**
   * Returns the value of an {@code ARRAY<NUMERIC>}-typed instance. While the returned list itself
   * will never be {@code null}, elements of that list may be null.
   *
   * @throws IllegalStateException if {@code isNull()} or the value is not of the expected type
   */
  public abstract List<BigDecimal> getNumericArray();

  /**
   * Returns the value of an {@code ARRAY<STRING>}-typed instance. While the returned list itself
   * will never be {@code null}, elements of that list may be null.
   *
   * @throws IllegalStateException if {@code isNull()} or the value is not of the expected type
   */
  public abstract List<String> getStringArray();

  /**
   * Returns the value of an {@code ARRAY<JSON>}-typed instance. While the returned list itself will
   * never be {@code null}, elements of that list may be null.
   *
   * @throws IllegalStateException if {@code isNull()} or the value is not of the expected type
   */
  public List<String> getJsonArray() {
    throw new UnsupportedOperationException("Not implemented");
  }

  /**
   * Returns the value of an {@code ARRAY<JSONB>}-typed instance. While the returned list itself
   * will never be {@code null}, elements of that list may be null.
   *
   * @throws IllegalStateException if {@code isNull()} or the value is not of the expected type
   */
  public List<String> getPgJsonbArray() {
    throw new UnsupportedOperationException("Not implemented");
  }

  /**
   * Returns the value of an {@code ARRAY<PROTO>}-typed instance. While the returned list itself
   * will never be {@code null}, elements of that list may be null.
   *
   * @throws IllegalStateException if {@code isNull()} or the value is not of the expected type
   */
  public <T extends AbstractMessage> List<T> getProtoMessageArray(T m) {
    throw new UnsupportedOperationException("Not implemented");
  }

  /**
   * Returns the value of an {@code ARRAY<ENUM>}-typed instance. While the returned list itself will
   * never be {@code null}, elements of that list may be null.
   *
   * @throws IllegalStateException if {@code isNull()} or the value is not of the expected type
   */
  public <T extends ProtocolMessageEnum> List<T> getProtoEnumArray(
      Function<Integer, ProtocolMessageEnum> method) {
    throw new UnsupportedOperationException("Not implemented");
  }

  /**
   * Returns the value of an {@code ARRAY<BYTES>}-typed instance. While the returned list itself
   * will never be {@code null}, elements of that list may be null.
   *
   * @throws IllegalStateException if {@code isNull()} or the value is not of the expected type
   */
  public abstract List<ByteArray> getBytesArray();

  /**
   * Returns the value of an {@code ARRAY<TIMESTAMP>}-typed instance. While the returned list itself
   * will never be {@code null}, elements of that list may be null.
   *
   * @throws IllegalStateException if {@code isNull()} or the value is not of the expected type
   */
  public abstract List<Timestamp> getTimestampArray();

  /**
   * Returns the value of an {@code ARRAY<DATE>}-typed instance. While the returned list itself will
   * never be {@code null}, elements of that list may be null.
   *
   * @throws IllegalStateException if {@code isNull()} or the value is not of the expected type
   */
  public abstract List<Date> getDateArray();

  /**
   * Returns the value of an {@code ARRAY<STRUCT<...>>}-typed instance. While the returned list
   * itself will never be {@code null}, elements of that list may be null.
   *
   * @throws IllegalStateException if {@code isNull()} or the value is not of the expected type
   */
  public abstract List<Struct> getStructArray();

  @Override
  public String toString() {
    StringBuilder b = new StringBuilder();
    toString(b);
    return b.toString();
  }

  /**
   * Returns this value as a raw string representation. This is guaranteed to work for all values,
   * regardless of the underlying data type, and is guaranteed not to be truncated.
   *
   * <p>Returns the string "NULL" for null values.
   */
  @Nonnull
  public String getAsString() {
    return toString();
  }

  /**
   * Returns this value as a list of raw string representations. This is guaranteed to work for all
   * values, regardless of the underlying data type, and the strings are guaranteed not to be
   * truncated. The method returns a singleton list for non-array values and a list containing as
   * many elements as there are in the array for array values. This method can be used instead of
   * the {@link #getAsString()} method if you need to quote the individual elements in an array.
   *
   * <p>Returns the string "NULL" for null values.
   */
  @Nonnull
  public ImmutableList<String> getAsStringList() {
    return ImmutableList.of(toString());
  }

  // END OF PUBLIC API.

  static com.google.protobuf.Value toProto(Value value) {
    return value == null ? NULL_PROTO : value.toProto();
  }

  /**
   * Appends a string representation of this value to the given builder. The string representation
   * can be truncated.
   */
  abstract void toString(StringBuilder b);

  abstract com.google.protobuf.Value toProto();

  private static <T> List<T> immutableCopyOf(Iterable<T> v) {
    ArrayList<T> copy = new ArrayList<>();
    Iterables.addAll(copy, v);
    return Collections.unmodifiableList(copy);
  }

  private abstract static class PrimitiveArrayValueFactory<A, T> {
    Value create(A v, int pos, int length) {
      if (v == null) {
        return newValue(true, null, null);
      }
      A copy = newArray(length);
      System.arraycopy(v, pos, copy, 0, length);
      return newValue(false, null, copy);
    }

    Value create(@Nullable Iterable<T> v) {
      if (v == null) {
        return newValue(true, null, null);
      }
      Collection<T> values;
      if (v instanceof Collection) {
        values = (Collection<T>) v;
      } else {
        // The wrapper objects already exist (or would be created in our iterator below), and we
        // need to do the same amount of array buffering to come up with a backing array of the
        // correct size; it is as CPU-efficient to simply copy into an ArrayList (except in the rare
        // case where the underlying ArrayList buffer is exactly the size of the data - in that
        // case, we incur an additional buffer copy over managing the array ourselves).  Note that
        // this simpler strategy does use more memory for booleans though as Boolean[] uses more
        // memory than a boolean[] of the same size.
        values = Lists.newArrayList(v);
      }
      BitSet nulls = null;
      A arr = newArray(values.size());
      int i = 0;
      for (T element : values) {
        if (element == null) {
          if (nulls == null) {
            nulls = new BitSet();
          }
          nulls.set(i);
        } else {
          set(arr, i, element);
        }
        ++i;
      }
      return newValue(false, nulls, arr);
    }

    abstract A newArray(int size);

    abstract void set(A arr, int i, T value);

    abstract Value newValue(boolean isNull, BitSet nulls, A values);
  }

  private static final PrimitiveArrayValueFactory<long[], Long> int64ArrayFactory =
      new PrimitiveArrayValueFactory<long[], Long>() {
        @Override
        long[] newArray(int size) {
          return new long[size];
        }

        @Override
        void set(long[] arr, int i, Long value) {
          arr[i] = value;
        }

        @Override
        Value newValue(boolean isNull, BitSet nulls, long[] values) {
          return new Int64ArrayImpl(isNull, nulls, values);
        }
      };
  private static final PrimitiveArrayValueFactory<double[], Double> float64ArrayFactory =
      new PrimitiveArrayValueFactory<double[], Double>() {
        @Override
        double[] newArray(int size) {
          return new double[size];
        }

        @Override
        void set(double[] arr, int i, Double value) {
          arr[i] = value;
        }

        @Override
        Value newValue(boolean isNull, BitSet nulls, double[] values) {
          return new Float64ArrayImpl(isNull, nulls, values);
        }
      };
  private static final PrimitiveArrayValueFactory<boolean[], Boolean> boolArrayFactory =
      new PrimitiveArrayValueFactory<boolean[], Boolean>() {
        @Override
        boolean[] newArray(int size) {
          return new boolean[size];
        }

        @Override
        void set(boolean[] arr, int i, Boolean value) {
          arr[i] = value;
        }

        @Override
        Value newValue(boolean isNull, BitSet nulls, boolean[] values) {
          return new BoolArrayImpl(isNull, nulls, values);
        }
      };

  /** Template class for {@code Value} implementations. */
  private abstract static class AbstractValue extends Value {
    private final boolean isNull;
    private final Type type;

    private AbstractValue(boolean isNull, Type type) {
      this.isNull = isNull;
      this.type = type;
    }

    @Override
    public Type getType() {
      return type;
    }

    @Override
    public final boolean isNull() {
      return isNull;
    }

    @Override
    public boolean isCommitTimestamp() {
      return false;
    }

    @Override
    public boolean getBool() {
      throw defaultGetter(Type.bool());
    }

    @Override
    public long getInt64() {
      throw defaultGetter(Type.int64());
    }

    @Override
    public double getFloat64() {
      throw defaultGetter(Type.float64());
    }

    @Override
    public BigDecimal getNumeric() {
      throw defaultGetter(Type.numeric());
    }

    @Override
    public String getString() {
      throw defaultGetter(Type.string());
    }

    @Override
    public String getJson() {
      throw defaultGetter(Type.json());
    }

    @Override
    public String getPgJsonb() {
      throw defaultGetter(Type.pgJsonb());
    }

    @Override
    public ByteArray getBytes() {
      throw defaultGetter(Type.bytes());
    }

    @Override
    public Timestamp getTimestamp() {
      throw defaultGetter(Type.timestamp());
    }

    @Override
    public Date getDate() {
      throw defaultGetter(Type.date());
    }

    @Override
    public Struct getStruct() {
      if (getType().getCode() != Type.Code.STRUCT) {
        throw new IllegalStateException(
            "Illegal call to getter of incorrect type. Expected: STRUCT<...> actual: " + getType());
      }
      throw new AssertionError("Should have been overridden");
    }

    @Override
    public List<Boolean> getBoolArray() {
      throw defaultGetter(Type.array(Type.bool()));
    }

    @Override
    public List<Long> getInt64Array() {
      throw defaultGetter(Type.array(Type.int64()));
    }

    @Override
    public List<Double> getFloat64Array() {
      throw defaultGetter(Type.array(Type.float64()));
    }

    @Override
    public List<BigDecimal> getNumericArray() {
      throw defaultGetter(Type.array(Type.numeric()));
    }

    @Override
    public List<String> getStringArray() {
      throw defaultGetter(Type.array(Type.string()));
    }

    @Override
    public List<String> getJsonArray() {
      throw defaultGetter(Type.array(Type.json()));
    }

    @Override
    public List<String> getPgJsonbArray() {
      throw defaultGetter(Type.array(Type.pgJsonb()));
    }

    @Override
    public List<ByteArray> getBytesArray() {
      throw defaultGetter(Type.array(Type.bytes()));
    }

    @Override
    public List<Timestamp> getTimestampArray() {
      throw defaultGetter(Type.array(Type.timestamp()));
    }

    @Override
    public List<Date> getDateArray() {
      throw defaultGetter(Type.array(Type.date()));
    }

    @Override
    public List<Struct> getStructArray() {
      if (getType().getCode() != Type.Code.ARRAY
          || getType().getArrayElementType().getCode() != Type.Code.STRUCT) {
        throw new IllegalStateException(
            "Illegal call to getter of incorrect type.  Expected: ARRAY<STRUCT<...>> actual: "
                + getType());
      }
      throw new AssertionError("Should have been overridden");
    }

    @Override
    final void toString(StringBuilder b) {
      // TODO(user): Truncate long arrays.
      if (isNull()) {
        b.append(NULL_STRING);
      } else {
        valueToString(b);
      }
    }

    /**
     * Appends a representation of {@code this} to {@code b}. {@code this} is guaranteed to
     * represent a non-null value. This value could be truncated if the underlying value is long.
     */
    abstract void valueToString(StringBuilder b);

    @Override
    final com.google.protobuf.Value toProto() {
      return isNull() ? NULL_PROTO : valueToProto();
    }

    /**
     * Returns a proto representation of this value. {@code this} is guaranteed to represent a
     * non-null value.
     */
    abstract com.google.protobuf.Value valueToProto();

    @Override
    public final boolean equals(Object o) {
      if (this == o) {
        return true;
      }
      if (o == null || getClass() != o.getClass()) {
        return false;
      }

      AbstractValue that = (AbstractValue) o;
      if (!Objects.equals(getType(), that.getType()) || isNull != that.isNull) {
        return false;
      }

      return isNull || valueEquals(that);
    }

    /**
     * Returns true if {@code v} has the same value as {@code this}. {@code v} is guaranteed to have
     * the same Java class as {@code this}, and both {@code this} and {@code v} are guaranteed to
     * represent a non-null values.
     */
    abstract boolean valueEquals(Value v);

    @Override
    public final int hashCode() {
      int result = Objects.hash(getType(), isNull);
      if (!isNull) {
        result = 31 * result + valueHash();
      }
      return result;
    }

    /**
     * Returns a hash code for the underlying value. {@code this} is guaranteed to represent a
     * non-null value.
     */
    abstract int valueHash();

    private AssertionError defaultGetter(Type expectedType) {
      checkType(expectedType);
      throw new AssertionError("Should have been overridden");
    }

    final void checkType(Type expected) {
      if (!getType().equals(expected)) {
        throw new IllegalStateException(
            "Illegal call to getter of incorrect type.  Expected: "
                + expected
                + " actual: "
                + getType());
      }
    }

    final void checkNotNull() {
      Preconditions.checkState(!isNull(), "Illegal call to getter of null value.");
    }
  }

  /**
   * This {@link Value} implementation is backed by a generic protobuf Value instance. It is used
   * for untyped Values that are created by users, and for values with an unrecognized types that
   * coming from the backend.
   */
  private static class ProtoBackedValueImpl extends AbstractValue {
    private final com.google.protobuf.Value value;

    private ProtoBackedValueImpl(com.google.protobuf.Value value, @Nullable Type type) {
      super(value.hasNullValue(), type);
      this.value = value;
    }

    @Override
    public boolean getBool() {
      checkNotNull();
      Preconditions.checkState(value.hasBoolValue(), "This value does not contain a bool value");
      return value.getBoolValue();
    }

    @Override
    public String getString() {
      checkNotNull();
      Preconditions.checkState(
          value.hasStringValue(), "This value does not contain a string value");
      return value.getStringValue();
    }

    @Override
    public double getFloat64() {
      checkNotNull();
      Preconditions.checkState(
          value.hasNumberValue(), "This value does not contain a number value");
      return value.getNumberValue();
    }

    @Nonnull
    @Override
    public String getAsString() {
      switch (value.getKindCase()) {
        case NULL_VALUE:
          return NULL_STRING;
        case NUMBER_VALUE:
          return Double.toString(value.getNumberValue());
        case STRING_VALUE:
          return value.getStringValue();
        case BOOL_VALUE:
          return Boolean.toString(value.getBoolValue());
        case LIST_VALUE:
          return value.getListValue().getValuesList().stream()
              .map(element -> Value.untyped(element).getAsString())
              .collect(Collectors.joining(",", "[", "]"));
        case STRUCT_VALUE:
          throw new IllegalArgumentException(
              "Struct value with unrecognized type is not supported");
        case KIND_NOT_SET:
        default:
          throw new IllegalArgumentException("Kind of value is not set or unknown");
      }
    }

    @Nonnull
    @Override
    public ImmutableList<String> getAsStringList() {
      if (value.getKindCase() == KindCase.LIST_VALUE) {
        ImmutableList.Builder<String> builder = ImmutableList.builder();
        value.getListValue().getValuesList().stream()
            .map(v -> Value.untyped(v).getAsString())
            .forEach(builder::add);
        return builder.build();
      }
      return ImmutableList.of(getAsString());
    }

    @Override
    void valueToString(StringBuilder b) {
      b.append(value);
    }

    @Override
    com.google.protobuf.Value valueToProto() {
      return value;
    }

    @Override
    boolean valueEquals(Value v) {
      return ((ProtoBackedValueImpl) v).value.equals(value);
    }

    @Override
    int valueHash() {
      return value.hashCode();
    }
  }

  private static class BoolImpl extends AbstractValue {
    private final boolean value;

    private BoolImpl(boolean isNull, boolean value) {
      super(isNull, Type.bool());
      this.value = value;
    }

    @Override
    public boolean getBool() {
      checkNotNull();
      return value;
    }

    @Override
    com.google.protobuf.Value valueToProto() {
      return com.google.protobuf.Value.newBuilder().setBoolValue(value).build();
    }

    @Override
    void valueToString(StringBuilder b) {
      b.append(value);
    }

    @Override
    boolean valueEquals(Value v) {
      return ((BoolImpl) v).value == value;
    }

    @Override
    int valueHash() {
      return Boolean.valueOf(value).hashCode();
    }
  }

  private static class Int64Impl extends AbstractValue {
    private final long value;

    private Int64Impl(boolean isNull, long value) {
      super(isNull, Type.int64());
      this.value = value;
    }

    @Override
    public long getInt64() {
      checkNotNull();
      return value;
    }

    @Override
    public <T extends ProtocolMessageEnum> T getProtoEnum(
        Function<Integer, ProtocolMessageEnum> method) {
      Preconditions.checkNotNull(
          method, "Method may not be null. Use 'MyProtoEnum::forNumber' as a parameter value.");
      checkNotNull();
      return (T) method.apply((int) value);
    }

    @Override
    com.google.protobuf.Value valueToProto() {
      return com.google.protobuf.Value.newBuilder().setStringValue(Long.toString(value)).build();
    }

    @Override
    void valueToString(StringBuilder b) {
      b.append(value);
    }

    @Override
    boolean valueEquals(Value v) {
      return ((Int64Impl) v).value == value;
    }

    @Override
    int valueHash() {
      return Long.valueOf(value).hashCode();
    }
  }

  private static class Float64Impl extends AbstractValue {
    private final double value;

    private Float64Impl(boolean isNull, double value) {
      super(isNull, Type.float64());
      this.value = value;
    }

    @Override
    public double getFloat64() {
      checkNotNull();
      return value;
    }

    @Override
    com.google.protobuf.Value valueToProto() {
      return com.google.protobuf.Value.newBuilder().setNumberValue(value).build();
    }

    @Override
    void valueToString(StringBuilder b) {
      b.append(value);
    }

    @Override
    boolean valueEquals(Value v) {
      return ((Float64Impl) v).value == value;
    }

    @Override
    int valueHash() {
      return Double.valueOf(value).hashCode();
    }
  }

  abstract static class AbstractObjectValue<T> extends AbstractValue {
    final T value;

    private AbstractObjectValue(boolean isNull, Type type, T value) {
      super(isNull, type);
      this.value = value;
    }

    @Override
    com.google.protobuf.Value valueToProto() {
      return com.google.protobuf.Value.newBuilder().setStringValue(value.toString()).build();
    }

    @SuppressWarnings("unchecked")
    @Override
    boolean valueEquals(Value v) {
      return ((AbstractObjectValue<T>) v).value.equals(value);
    }

    @Override
    int valueHash() {
      return value.hashCode();
    }
  }

  private static class DateImpl extends AbstractObjectValue<Date> {

    private DateImpl(boolean isNull, Date value) {
      super(isNull, Type.date(), value);
    }

    @Override
    public Date getDate() {
      checkNotNull();
      return value;
    }

    @Override
    void valueToString(StringBuilder b) {
      b.append(value);
    }
  }

  private static class StringImpl extends AbstractObjectValue<String> {

    private StringImpl(boolean isNull, @Nullable String value) {
      super(isNull, Type.string(), value);
    }

    @Override
    public String getString() {
      checkNotNull();
      return value;
    }

    @Nonnull
    @Override
    public String getAsString() {
      return isNull() ? NULL_STRING : value;
    }

    @Override
    void valueToString(StringBuilder b) {
      if (value.length() > MAX_DEBUG_STRING_LENGTH) {
        b.append(value, 0, MAX_DEBUG_STRING_LENGTH - ELLIPSIS.length()).append(ELLIPSIS);
      } else {
        b.append(value);
      }
    }
  }

  private static class JsonImpl extends AbstractObjectValue<String> {

    private JsonImpl(boolean isNull, @Nullable String value) {
      super(isNull, Type.json(), value);
    }

    @Override
    public String getJson() {
      checkNotNull();
      return value;
    }

    @Nonnull
    @Override
    public String getAsString() {
      return isNull() ? NULL_STRING : value;
    }

    @Override
    public String getString() {
      return getJson();
    }

    @Override
    void valueToString(StringBuilder b) {
      if (value.length() > MAX_DEBUG_STRING_LENGTH) {
        b.append(value, 0, MAX_DEBUG_STRING_LENGTH - ELLIPSIS.length()).append(ELLIPSIS);
      } else {
        b.append(value);
      }
    }
  }

  private static class PgJsonbImpl extends AbstractObjectValue<String> {

    private PgJsonbImpl(boolean isNull, @Nullable String value) {
      super(isNull, Type.pgJsonb(), value);
    }

    @Override
    public String getPgJsonb() {
      checkNotNull();
      return value;
    }

    @Nonnull
    @Override
    public String getAsString() {
      return isNull() ? NULL_STRING : value;
    }

    @Override
    public String getString() {
      return getPgJsonb();
    }

    @Override
    void valueToString(StringBuilder b) {
      if (value.length() > MAX_DEBUG_STRING_LENGTH) {
        b.append(value, 0, MAX_DEBUG_STRING_LENGTH - ELLIPSIS.length()).append(ELLIPSIS);
      } else {
        b.append(value);
      }
    }
  }

  private static class LazyBytesImpl extends AbstractObjectValue<LazyByteArray> {

    private LazyBytesImpl(boolean isNull, LazyByteArray value) {
      super(isNull, Type.bytes(), value);
    }

    private LazyBytesImpl(boolean isNull, ByteArray value) {
      super(isNull, Type.bytes(), value == null ? null : new LazyByteArray(value));
    }

    @Override
    public ByteArray getBytes() {
      checkNotNull();
      return value.getByteArray();
    }

    @Override
    public <T extends AbstractMessage> T getProtoMessage(T m) {
      Preconditions.checkNotNull(
          m,
          "Proto message may not be null. Use MyProtoClass.getDefaultInstance() as a parameter value.");
      checkNotNull();
      try {
        return (T) m.toBuilder().mergeFrom(value.toByteArray()).build();
      } catch (InvalidProtocolBufferException e) {
        throw SpannerExceptionFactory.asSpannerException(e);
      }
    }

    @Override
    com.google.protobuf.Value valueToProto() {
      return com.google.protobuf.Value.newBuilder().setStringValue(value.getBase64String()).build();
    }

    @Nonnull
    @Override
    public String getAsString() {
      return value == null ? NULL_STRING : value.getBase64String();
    }

    @Override
    void valueToString(StringBuilder b) {
      b.append(value == null ? null : value.toString());
    }
  }

  private static class ProtoMessageImpl extends AbstractObjectValue<ByteArray> {

    private ProtoMessageImpl(boolean isNull, ByteArray serializedProtoArray, String protoTypeFqn) {
      super(isNull, Type.proto(protoTypeFqn), serializedProtoArray);
    }

    @Override
    public ByteArray getBytes() {
      checkNotNull();
      return value;
    }

    @Override
    public <T extends AbstractMessage> T getProtoMessage(T m) {
      Preconditions.checkNotNull(
          m,
          "Proto message may not be null. Use MyProtoClass.getDefaultInstance() as a parameter value.");
      checkNotNull();
      try {
        return (T) m.toBuilder().mergeFrom(value.toByteArray()).build();
      } catch (InvalidProtocolBufferException e) {
        throw SpannerExceptionFactory.asSpannerException(e);
      }
    }

    @Override
    com.google.protobuf.Value valueToProto() {
      String base64EncodedString = value.toBase64();
      return com.google.protobuf.Value.newBuilder().setStringValue(base64EncodedString).build();
    }

    @Override
    void valueToString(StringBuilder b) {
      b.append(value.toString());
    }
  }

  private static class ProtoEnumImpl extends AbstractObjectValue<Long> {

    private ProtoEnumImpl(boolean isNull, Long enumValue, String protoTypeFqn) {
      super(isNull, Type.protoEnum(protoTypeFqn), enumValue);
    }

    @Override
    public long getInt64() {
      checkNotNull();
      return value;
    }

    @Override
    public <T extends ProtocolMessageEnum> T getProtoEnum(
        Function<Integer, ProtocolMessageEnum> method) {
      Preconditions.checkNotNull(
          method, "Method may not be null. Use 'MyProtoEnum::forNumber' as a parameter value.");
      checkNotNull();
      return (T) method.apply(value.intValue());
    }

    @Override
    void valueToString(StringBuilder b) {
      b.append(value.toString());
    }

    @Override
    com.google.protobuf.Value valueToProto() {
      return com.google.protobuf.Value.newBuilder().setStringValue(Long.toString(value)).build();
    }
  }

  private static class TimestampImpl extends AbstractObjectValue<Timestamp> {

    private static final String COMMIT_TIMESTAMP_STRING = "spanner.commit_timestamp()";
    private final boolean isCommitTimestamp;

    private TimestampImpl(boolean isNull, boolean isCommitTimestamp, Timestamp value) {
      super(isNull, Type.timestamp(), value);
      this.isCommitTimestamp = isCommitTimestamp;
    }

    @Override
    public Timestamp getTimestamp() {
      checkNotNull();
      Preconditions.checkState(!isCommitTimestamp, "Commit timestamp value");
      return value;
    }

    @Override
    public boolean isCommitTimestamp() {
      return isCommitTimestamp;
    }

    @Override
    com.google.protobuf.Value valueToProto() {
      if (isCommitTimestamp) {
        return com.google.protobuf.Value.newBuilder()
            .setStringValue(COMMIT_TIMESTAMP_STRING)
            .build();
      }
      return super.valueToProto();
    }

    @Override
    void valueToString(StringBuilder b) {
      if (isCommitTimestamp()) {
        b.append(COMMIT_TIMESTAMP_STRING);
      } else {
        b.append(value);
      }
    }

    @Override
    boolean valueEquals(Value v) {
      if (isCommitTimestamp) {
        return v.isCommitTimestamp();
      }
      if (v.isCommitTimestamp()) {
        return isCommitTimestamp;
      }
      return ((TimestampImpl) v).value.equals(value);
    }

    @Override
    int valueHash() {
      if (isCommitTimestamp) {
        return Objects.hashCode(isCommitTimestamp);
      }
      return value.hashCode();
    }
  }

  private static class NumericImpl extends AbstractObjectValue<BigDecimal> {

    private NumericImpl(boolean isNull, BigDecimal value) {
      super(isNull, Type.numeric(), value);
    }

    @Override
    public BigDecimal getNumeric() {
      checkNotNull();
      return value;
    }

    @Override
    void valueToString(StringBuilder b) {
      b.append(value);
    }
  }

  private static class PgNumericImpl extends AbstractObjectValue<String> {
    private BigDecimal valueAsBigDecimal;
    private NumberFormatException bigDecimalConversionError;
    private Double valueAsDouble;
    private NumberFormatException doubleConversionError;

    private PgNumericImpl(boolean isNull, String value) {
      super(isNull, Type.pgNumeric(), value);
    }

    @Override
    public String getString() {
      checkNotNull();
      return value;
    }

    @Override
    public BigDecimal getNumeric() {
      checkNotNull();
      if (bigDecimalConversionError != null) {
        throw bigDecimalConversionError;
      }
      if (valueAsBigDecimal == null) {
        try {
          valueAsBigDecimal = new BigDecimal(value);
        } catch (NumberFormatException e) {
          bigDecimalConversionError = e;
          throw e;
        }
      }
      return valueAsBigDecimal;
    }

    @Override
    public double getFloat64() {
      checkNotNull();
      if (doubleConversionError != null) {
        throw doubleConversionError;
      }
      if (valueAsDouble == null) {
        try {
          valueAsDouble = Double.parseDouble(value);
        } catch (NumberFormatException e) {
          doubleConversionError = e;
          throw e;
        }
      }
      return valueAsDouble;
    }

    @Override
    void valueToString(StringBuilder b) {
      b.append(value);
    }
  }

  private abstract static class PrimitiveArrayImpl<T> extends AbstractValue {
    private final BitSet nulls;

    private PrimitiveArrayImpl(boolean isNull, Type elementType, BitSet nulls) {
      super(isNull, Type.array(elementType));
      this.nulls = nulls;
    }

    boolean isElementNull(int i) {
      return nulls != null && nulls.get(i);
    }

    List<T> getArray() {
      checkNotNull();
      List<T> r = new ArrayList<>(size());
      for (int i = 0; i < size(); ++i) {
        r.add(isElementNull(i) ? null : getValue(i));
      }
      return r;
    }

    abstract int size();

    abstract T getValue(int i);

    abstract com.google.protobuf.Value getValueAsProto(int i);

    @Nonnull
    @Override
    public ImmutableList<String> getAsStringList() {
      ImmutableList.Builder<String> builder = ImmutableList.builder();
      for (int i = 0; i < size(); i++) {
        builder.add(isElementNull(i) ? NULL_STRING : String.valueOf(getValue(i)));
      }
      return builder.build();
    }

    @Override
    void valueToString(StringBuilder b) {
      b.append(LIST_OPEN);
      for (int i = 0; i < size(); ++i) {
        if (i > 0) {
          b.append(LIST_SEPARATOR);
        }
        if (nulls != null && nulls.get(i)) {
          b.append(NULL_STRING);
        } else {
          b.append(getValue(i));
        }
      }
      b.append(LIST_CLOSE);
    }

    @Override
    int valueHash() {
      return 31 * Objects.hashCode(nulls) + arrayHash();
    }

    abstract int arrayHash();

    @Override
    com.google.protobuf.Value valueToProto() {
      ListValue.Builder list = ListValue.newBuilder();
      for (int i = 0; i < size(); ++i) {
        if (isElementNull(i)) {
          list.addValues(NULL_PROTO);
        } else {
          list.addValues(getValueAsProto(i));
        }
      }
      return com.google.protobuf.Value.newBuilder().setListValue(list).build();
    }
  }

  private static class BoolArrayImpl extends PrimitiveArrayImpl<Boolean> {
    private final boolean[] values;

    private BoolArrayImpl(boolean isNull, BitSet nulls, boolean[] values) {
      super(isNull, Type.bool(), nulls);
      this.values = values;
    }

    @Override
    public List<Boolean> getBoolArray() {
      return getArray();
    }

    @Override
    boolean valueEquals(Value v) {
      BoolArrayImpl that = (BoolArrayImpl) v;
      return Arrays.equals(values, that.values);
    }

    @Override
    int size() {
      return values.length;
    }

    @Override
    Boolean getValue(int i) {
      return values[i];
    }

    @Override
    com.google.protobuf.Value getValueAsProto(int i) {
      return com.google.protobuf.Value.newBuilder().setBoolValue(values[i]).build();
    }

    @Override
    int arrayHash() {
      return Arrays.hashCode(values);
    }
  }

  private static class Int64ArrayImpl extends PrimitiveArrayImpl<Long> {
    private final long[] values;

    private Int64ArrayImpl(boolean isNull, BitSet nulls, long[] values) {
      super(isNull, Type.int64(), nulls);
      this.values = values;
    }

    @Override
    public List<Long> getInt64Array() {
      return getArray();
    }

    @Override
    public <T extends ProtocolMessageEnum> List<T> getProtoEnumArray(
        Function<Integer, ProtocolMessageEnum> method) {
      Preconditions.checkNotNull(
          method, "Method may not be null. Use 'MyProtoEnum::forNumber' as a parameter value.");
      checkNotNull();

      List<T> protoEnumList = new ArrayList<>();
      for (Long enumIntValue : values) {
        if (enumIntValue == null) {
          protoEnumList.add(null);
        } else {
          protoEnumList.add((T) method.apply(enumIntValue.intValue()));
        }
      }
      return protoEnumList;
    }

    @Override
    boolean valueEquals(Value v) {
      Int64ArrayImpl that = (Int64ArrayImpl) v;
      return Arrays.equals(values, that.values);
    }

    @Override
    int size() {
      return values.length;
    }

    @Override
    Long getValue(int i) {
      return values[i];
    }

    @Override
    com.google.protobuf.Value getValueAsProto(int i) {
      return com.google.protobuf.Value.newBuilder()
          .setStringValue(Long.toString(values[i]))
          .build();
    }

    @Override
    int arrayHash() {
      return Arrays.hashCode(values);
    }
  }

  private static class Float64ArrayImpl extends PrimitiveArrayImpl<Double> {
    private final double[] values;

    private Float64ArrayImpl(boolean isNull, BitSet nulls, double[] values) {
      super(isNull, Type.float64(), nulls);
      this.values = values;
    }

    @Override
    public List<Double> getFloat64Array() {
      return getArray();
    }

    @Override
    boolean valueEquals(Value v) {
      Float64ArrayImpl that = (Float64ArrayImpl) v;
      return Arrays.equals(values, that.values);
    }

    @Override
    int size() {
      return values.length;
    }

    @Override
    Double getValue(int i) {
      return values[i];
    }

    @Override
    com.google.protobuf.Value getValueAsProto(int i) {
      return com.google.protobuf.Value.newBuilder().setNumberValue(values[i]).build();
    }

    @Override
    int arrayHash() {
      return Arrays.hashCode(values);
    }
  }

  abstract static class AbstractArrayValue<T> extends AbstractObjectValue<List<T>> {

    private AbstractArrayValue(boolean isNull, Type elementType, @Nullable List<T> values) {
      super(isNull, Type.array(elementType), values);
    }

    @Override
    com.google.protobuf.Value valueToProto() {
      ListValue.Builder list = ListValue.newBuilder();
      for (T element : value) {
        if (element == null) {
          list.addValues(NULL_PROTO);
        } else {
          list.addValuesBuilder().setStringValue(elementToString(element));
        }
      }
      return com.google.protobuf.Value.newBuilder().setListValue(list).build();
    }

    @Nonnull
    @Override
    public ImmutableList<String> getAsStringList() {
      ImmutableList.Builder<String> builder = ImmutableList.builder();
      for (T element : value) {
        builder.add(element == null ? NULL_STRING : elementToString(element));
      }
      return builder.build();
    }

    String elementToString(T element) {
      return element.toString();
    }

    abstract void appendElement(StringBuilder b, T element);

    @Override
    void valueToString(StringBuilder b) {
      b.append(LIST_OPEN);
      for (int i = 0; i < value.size(); ++i) {
        if (i > 0) {
          b.append(LIST_SEPARATOR);
        }
        T v = value.get(i);
        if (v == null) {
          b.append(NULL_STRING);
        } else {
          appendElement(b, v);
        }
      }
      b.append(LIST_CLOSE);
    }
  }

  private static class StringArrayImpl extends AbstractArrayValue<String> {

    private StringArrayImpl(boolean isNull, @Nullable List<String> values) {
      super(isNull, Type.string(), values);
    }

    @Override
    public List<String> getStringArray() {
      checkNotNull();
      return value;
    }

    @Override
    void appendElement(StringBuilder b, String element) {
      b.append(element);
    }
  }

  private static class JsonArrayImpl extends AbstractArrayValue<String> {

    private JsonArrayImpl(boolean isNull, @Nullable List<String> values) {
      super(isNull, Type.json(), values);
    }

    @Override
    public List<String> getJsonArray() {
      checkNotNull();
      return value;
    }

    @Override
    public List<String> getStringArray() {
      return getJsonArray();
    }

    @Override
    void appendElement(StringBuilder b, String element) {
      b.append(element);
    }
  }

  private static class PgJsonbArrayImpl extends AbstractArrayValue<String> {

    private PgJsonbArrayImpl(boolean isNull, @Nullable List<String> values) {
      super(isNull, Type.pgJsonb(), values);
    }

    @Override
    public List<String> getPgJsonbArray() {
      checkNotNull();
      return value;
    }

    @Override
    public List<String> getStringArray() {
      return this.getPgJsonbArray();
    }

    @Override
    void appendElement(StringBuilder b, String element) {
      b.append(element);
    }
  }

  private static class LazyBytesArrayImpl extends AbstractArrayValue<LazyByteArray> {
    private transient AbstractLazyInitializer<List<ByteArray>> bytesArray = defaultInitializer();

    private LazyBytesArrayImpl(boolean isNull, @Nullable List<LazyByteArray> values) {
      super(isNull, Type.bytes(), values);
    }

    private AbstractLazyInitializer<List<ByteArray>> defaultInitializer() {
      return new AbstractLazyInitializer<List<ByteArray>>() {
        @Override
        protected List<ByteArray> initialize() {
          return value.stream()
              .map(element -> element == null ? null : element.getByteArray())
              .collect(Collectors.toList());
        }
      };
    }

    private void readObject(java.io.ObjectInputStream in)
        throws IOException, ClassNotFoundException {
      in.defaultReadObject();
      bytesArray = defaultInitializer();
    }

    @Override
    public List<ByteArray> getBytesArray() {
      checkNotNull();
      try {
        return bytesArray.get();
      } catch (Exception e) {
        throw SpannerExceptionFactory.asSpannerException(e);
      }
    }

    @Override
<<<<<<< HEAD
    public <T extends AbstractMessage> List<T> getProtoMessageArray(T m) {
      Preconditions.checkNotNull(
          m,
          "Proto message may not be null. Use MyProtoClass.getDefaultInstance() as a parameter value.");
      checkNotNull();
      try {
        List<T> protoMessagesList = new ArrayList<>(value.size());
        for (ByteArray protoMessageBytes : value) {
          if (protoMessageBytes == null) {
            protoMessagesList.add(null);
          } else {
            protoMessagesList.add(
                (T) m.toBuilder().mergeFrom(protoMessageBytes.toByteArray()).build());
          }
        }
        return protoMessagesList;
      } catch (InvalidProtocolBufferException e) {
        throw SpannerExceptionFactory.asSpannerException(e);
      }
    }

    @Override
    String elementToString(ByteArray element) {
      return element.toBase64();
=======
    String elementToString(LazyByteArray element) {
      return element.getBase64String();
>>>>>>> 977b5851
    }

    @Override
    void appendElement(StringBuilder b, LazyByteArray element) {
      b.append(elementToString(element));
    }
  }

  private static class TimestampArrayImpl extends AbstractArrayValue<Timestamp> {

    private TimestampArrayImpl(boolean isNull, @Nullable List<Timestamp> values) {
      super(isNull, Type.timestamp(), values);
    }

    @Override
    public List<Timestamp> getTimestampArray() {
      checkNotNull();
      return value;
    }

    @Override
    void appendElement(StringBuilder b, Timestamp element) {
      b.append(element);
    }
  }

  private static class ProtoMessageArrayImpl extends AbstractArrayValue<ByteArray> {

    private ProtoMessageArrayImpl(
        boolean isNull, @Nullable List<ByteArray> values, String protoTypeFqn) {
      super(isNull, Type.proto(protoTypeFqn), values);
    }

    @Override
    public List<ByteArray> getBytesArray() {
      return value;
    }

    @Override
    public <T extends AbstractMessage> List<T> getProtoMessageArray(T m) {
      Preconditions.checkNotNull(
          m,
          "Proto message may not be null. Use MyProtoClass.getDefaultInstance() as a parameter value.");
      checkNotNull();
      try {
        List<T> protoMessagesList = new ArrayList<>(value.size());
        for (ByteArray protoMessageBytes : value) {
          if (protoMessageBytes == null) {
            protoMessagesList.add(null);
          } else {
            protoMessagesList.add(
                (T) m.toBuilder().mergeFrom(protoMessageBytes.toByteArray()).build());
          }
        }
        return protoMessagesList;
      } catch (InvalidProtocolBufferException e) {
        throw SpannerExceptionFactory.asSpannerException(e);
      }
    }

    @Override
    String elementToString(ByteArray element) {
      return element.toBase64();
    }

    @Override
    void appendElement(StringBuilder b, ByteArray element) {
      b.append(element.toString());
    }
  }

  private static class ProtoEnumArrayImpl extends AbstractArrayValue<Long> {

    private ProtoEnumArrayImpl(boolean isNull, @Nullable List<Long> values, String protoTypeFqn) {
      super(isNull, Type.protoEnum(protoTypeFqn), values);
    }

    @Override
    public List<Long> getInt64Array() {
      return value;
    }

    @Override
    public <T extends ProtocolMessageEnum> List<T> getProtoEnumArray(
        Function<Integer, ProtocolMessageEnum> method) {
      Preconditions.checkNotNull(
          method, "Method may not be null. Use 'MyProtoEnum::forNumber' as a parameter value.");
      checkNotNull();

      List<T> protoEnumList = new ArrayList<>();
      for (Long enumIntValue : value) {
        if (enumIntValue == null) {
          protoEnumList.add(null);
        } else {
          protoEnumList.add((T) method.apply(enumIntValue.intValue()));
        }
      }
      return protoEnumList;
    }

    @Override
    String elementToString(Long element) {
      return Long.toString(element);
    }

    @Override
    void appendElement(StringBuilder b, Long element) {
      b.append(element);
    }
  }

  private static class DateArrayImpl extends AbstractArrayValue<Date> {

    private DateArrayImpl(boolean isNull, @Nullable List<Date> values) {
      super(isNull, Type.date(), values);
    }

    @Override
    public List<Date> getDateArray() {
      checkNotNull();
      return value;
    }

    @Override
    void appendElement(StringBuilder b, Date element) {
      b.append(element);
    }
  }

  private static class NumericArrayImpl extends AbstractArrayValue<BigDecimal> {

    private NumericArrayImpl(boolean isNull, @Nullable List<BigDecimal> values) {
      super(isNull, Type.numeric(), values);
    }

    @Override
    public List<BigDecimal> getNumericArray() {
      checkNotNull();
      return value;
    }

    @Override
    void appendElement(StringBuilder b, BigDecimal element) {
      b.append(element);
    }
  }

  private static class PgNumericArrayImpl extends AbstractArrayValue<String> {

    private List<BigDecimal> valuesAsBigDecimal;
    private NumberFormatException bigDecimalConversionError;
    private List<Double> valuesAsDouble;
    private NumberFormatException doubleConversionError;

    private PgNumericArrayImpl(boolean isNull, @Nullable List<String> values) {
      super(isNull, Type.pgNumeric(), values);
    }

    @Override
    public List<String> getStringArray() {
      checkNotNull();
      return value;
    }

    @Override
    public List<BigDecimal> getNumericArray() {
      checkNotNull();
      if (bigDecimalConversionError != null) {
        throw bigDecimalConversionError;
      }
      if (valuesAsBigDecimal == null) {
        try {
          valuesAsBigDecimal =
              value.stream()
                  .map(v -> v == null ? null : new BigDecimal(v))
                  .collect(Collectors.toList());
        } catch (NumberFormatException e) {
          bigDecimalConversionError = e;
          throw e;
        }
      }
      return valuesAsBigDecimal;
    }

    @Override
    public List<Double> getFloat64Array() {
      checkNotNull();
      if (doubleConversionError != null) {
        throw doubleConversionError;
      }
      if (valuesAsDouble == null) {
        try {
          valuesAsDouble =
              value.stream()
                  .map(v -> v == null ? null : Double.valueOf(v))
                  .collect(Collectors.toList());
        } catch (NumberFormatException e) {
          doubleConversionError = e;
          throw e;
        }
      }
      return valuesAsDouble;
    }

    @Override
    void appendElement(StringBuilder b, String element) {
      b.append(element);
    }
  }

  private static class StructImpl extends AbstractObjectValue<Struct> {

    // Constructor for non-NULL struct values.
    private StructImpl(Struct value) {
      super(false, value.getType(), value);
    }

    // Constructor for NULL struct values.
    private StructImpl(Type structType) {
      super(true, structType, null);
    }

    @Override
    public Struct getStruct() {
      checkNotNull();
      return value;
    }

    @Override
    void valueToString(StringBuilder b) {
      b.append(value);
    }

    @Override
    int valueHash() {
      return value.hashCode();
    }

    @Override
    boolean valueEquals(Value v) {
      return ((StructImpl) v).value.equals(value);
    }

    private Value getValue(int fieldIndex) {
      Type fieldType = value.getColumnType(fieldIndex);
      switch (fieldType.getCode()) {
        case BOOL:
          return Value.bool(value.getBoolean(fieldIndex));
        case INT64:
          return Value.int64(value.getLong(fieldIndex));
        case STRING:
          return Value.string(value.getString(fieldIndex));
        case JSON:
          return Value.json(value.getJson(fieldIndex));
        case PG_JSONB:
          return Value.pgJsonb(value.getPgJsonb(fieldIndex));
        case BYTES:
          return Value.bytes(value.getBytes(fieldIndex));
        case FLOAT64:
          return Value.float64(value.getDouble(fieldIndex));
        case NUMERIC:
          return Value.numeric(value.getBigDecimal(fieldIndex));
        case PG_NUMERIC:
          return Value.pgNumeric(value.getString(fieldIndex));
        case DATE:
          return Value.date(value.getDate(fieldIndex));
        case TIMESTAMP:
          return Value.timestamp(value.getTimestamp(fieldIndex));
        case PROTO:
          return Value.protoMessage(value.getBytes(fieldIndex), fieldType.getProtoTypeFqn());
        case ENUM:
          return Value.protoEnum(value.getLong(fieldIndex), fieldType.getProtoTypeFqn());
        case STRUCT:
          return Value.struct(value.getStruct(fieldIndex));
        case ARRAY:
          {
            Type elementType = fieldType.getArrayElementType();
            switch (elementType.getCode()) {
              case BOOL:
                return Value.boolArray(value.getBooleanList(fieldIndex));
              case INT64:
              case ENUM:
                return Value.int64Array(value.getLongList(fieldIndex));
              case STRING:
                return Value.stringArray(value.getStringList(fieldIndex));
              case JSON:
                return Value.jsonArray(value.getJsonList(fieldIndex));
              case PG_JSONB:
                return Value.pgJsonbArray(value.getPgJsonbList(fieldIndex));
              case BYTES:
              case PROTO:
                return Value.bytesArray(value.getBytesList(fieldIndex));
              case FLOAT64:
                return Value.float64Array(value.getDoubleList(fieldIndex));
              case NUMERIC:
                return Value.numericArray(value.getBigDecimalList(fieldIndex));
              case PG_NUMERIC:
                return Value.pgNumericArray(value.getStringList(fieldIndex));
              case DATE:
                return Value.dateArray(value.getDateList(fieldIndex));
              case TIMESTAMP:
                return Value.timestampArray(value.getTimestampList(fieldIndex));
              case STRUCT:
                return Value.structArray(elementType, value.getStructList(fieldIndex));
              case ARRAY:
                throw new UnsupportedOperationException(
                    "ARRAY<ARRAY...> field types are not "
                        + "supported inside STRUCT-typed values.");
              default:
                throw new IllegalArgumentException(
                    "Unrecognized array element type : " + fieldType);
            }
          }
        default:
          throw new IllegalArgumentException("Unrecognized field type : " + fieldType);
      }
    }

    @Override
    com.google.protobuf.Value valueToProto() {
      checkNotNull();
      ListValue.Builder struct = ListValue.newBuilder();
      for (int fieldIndex = 0; fieldIndex < value.getColumnCount(); ++fieldIndex) {
        if (value.isNull(fieldIndex)) {
          struct.addValues(NULL_PROTO);
        } else {
          struct.addValues(getValue(fieldIndex).toProto());
        }
      }
      return com.google.protobuf.Value.newBuilder().setListValue(struct).build();
    }
  }

  private static class StructArrayImpl extends AbstractArrayValue<Struct> {
    private static final Joiner joiner = Joiner.on(LIST_SEPARATOR).useForNull(NULL_STRING);

    private StructArrayImpl(Type elementType, @Nullable List<Struct> values) {
      super(values == null, elementType, values);
    }

    @Override
    public List<Struct> getStructArray() {
      checkNotNull();
      return value;
    }

    @Override
    com.google.protobuf.Value valueToProto() {
      ListValue.Builder list = ListValue.newBuilder();
      for (Struct element : value) {
        if (element == null) {
          list.addValues(NULL_PROTO);
        } else {
          list.addValues(Value.struct(element).toProto());
        }
      }
      return com.google.protobuf.Value.newBuilder().setListValue(list).build();
    }

    @Override
    void appendElement(StringBuilder b, Struct element) {
      b.append(element);
    }

    @Override
    void valueToString(StringBuilder b) {
      b.append(LIST_OPEN);
      joiner.appendTo(b, value);
      b.append(LIST_CLOSE);
    }

    @Override
    boolean valueEquals(Value v) {
      return ((StructArrayImpl) v).value.equals(value);
    }

    @Override
    int valueHash() {
      return value.hashCode();
    }
  }
}<|MERGE_RESOLUTION|>--- conflicted
+++ resolved
@@ -32,12 +32,9 @@
 import com.google.protobuf.InvalidProtocolBufferException;
 import com.google.protobuf.ListValue;
 import com.google.protobuf.NullValue;
-<<<<<<< HEAD
 import com.google.protobuf.ProtocolMessageEnum;
-=======
 import com.google.protobuf.Value.KindCase;
 import java.io.IOException;
->>>>>>> 977b5851
 import java.io.Serializable;
 import java.math.BigDecimal;
 import java.util.ArrayList;
@@ -1687,7 +1684,7 @@
           "Proto message may not be null. Use MyProtoClass.getDefaultInstance() as a parameter value.");
       checkNotNull();
       try {
-        return (T) m.toBuilder().mergeFrom(value.toByteArray()).build();
+        return (T) m.toBuilder().mergeFrom(value.getByteArray().toByteArray()).build();
       } catch (InvalidProtocolBufferException e) {
         throw SpannerExceptionFactory.asSpannerException(e);
       }
@@ -2280,7 +2277,6 @@
     }
 
     @Override
-<<<<<<< HEAD
     public <T extends AbstractMessage> List<T> getProtoMessageArray(T m) {
       Preconditions.checkNotNull(
           m,
@@ -2288,12 +2284,12 @@
       checkNotNull();
       try {
         List<T> protoMessagesList = new ArrayList<>(value.size());
-        for (ByteArray protoMessageBytes : value) {
+        for (LazyByteArray protoMessageBytes : value) {
           if (protoMessageBytes == null) {
             protoMessagesList.add(null);
           } else {
             protoMessagesList.add(
-                (T) m.toBuilder().mergeFrom(protoMessageBytes.toByteArray()).build());
+                (T) m.toBuilder().mergeFrom(protoMessageBytes.getByteArray().toByteArray()).build());
           }
         }
         return protoMessagesList;
@@ -2303,12 +2299,8 @@
     }
 
     @Override
-    String elementToString(ByteArray element) {
-      return element.toBase64();
-=======
     String elementToString(LazyByteArray element) {
       return element.getBase64String();
->>>>>>> 977b5851
     }
 
     @Override
