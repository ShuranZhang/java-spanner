--- conflicted
+++ resolved
@@ -261,11 +261,8 @@
   private static final double ADMINISTRATIVE_REQUESTS_RATE_LIMIT = 1.0D;
   private static final ConcurrentMap<String, RateLimiter> ADMINISTRATIVE_REQUESTS_RATE_LIMITERS =
       new ConcurrentHashMap<>();
-<<<<<<< HEAD
   private final DirectedReadOptions directedReadOptions;
-=======
   private final boolean leaderAwareRoutingEnabled;
->>>>>>> 59cec9b9
 
   public static GapicSpannerRpc create(SpannerOptions options) {
     return new GapicSpannerRpc(options);
@@ -316,11 +313,8 @@
             internalHeaderProviderBuilder.getResourceHeaderKey());
     this.callCredentialsProvider = options.getCallCredentialsProvider();
     this.compressorName = options.getCompressorName();
-<<<<<<< HEAD
     this.directedReadOptions = options.getDirectedReadOptions();
-=======
     this.leaderAwareRoutingEnabled = options.isLeaderAwareRoutingEnabled();
->>>>>>> 59cec9b9
 
     if (initializeStubs) {
       // First check if SpannerOptions provides a TransportChannelProvider. Create one
@@ -1627,7 +1621,7 @@
       ReadRequest request,
       ResultStreamConsumer consumer,
       @Nullable Map<Option, ?> options,
-<<<<<<< HEAD
+      boolean routeToLeader
       boolean readOnly) {
     DirectedReadOptions preferredDirectedReadOptions =
         SpannerUtil.validateAndGetPreferredDirectedReadOptions(
@@ -1637,9 +1631,6 @@
     if (preferredDirectedReadOptions != null) {
       request = request.toBuilder().setDirectedReadOptions(preferredDirectedReadOptions).build();
     }
-=======
-      boolean routeToLeader) {
->>>>>>> 59cec9b9
     GrpcCallContext context =
         newCallContext(
             options, request.getSession(), request, SpannerGrpc.getReadMethod(), routeToLeader);
@@ -1660,19 +1651,13 @@
 
   @Override
   public ResultSet executeQuery(
-<<<<<<< HEAD
-      ExecuteSqlRequest request, @Nullable Map<Option, ?> options, boolean readOnly) {
-    return get(executeQueryAsync(request, options, readOnly));
-=======
-      ExecuteSqlRequest request, @Nullable Map<Option, ?> options, boolean routeToLeader) {
-    return get(executeQueryAsync(request, options, routeToLeader));
->>>>>>> 59cec9b9
+      ExecuteSqlRequest request, @Nullable Map<Option, ?> options, boolean routeToLeader, boolean readOnly) {
+    return get(executeQueryAsync(request, options, routeToLeader, readOnly));
   }
 
   @Override
   public ApiFuture<ResultSet> executeQueryAsync(
-<<<<<<< HEAD
-      ExecuteSqlRequest request, @Nullable Map<Option, ?> options, boolean readOnly) {
+      ExecuteSqlRequest request, @Nullable Map<Option, ?> options, boolean routeToLeader, boolean readOnly) {
     DirectedReadOptions preferredDirectedReadOptions =
         SpannerUtil.validateAndGetPreferredDirectedReadOptions(
             directedReadOptions,
@@ -1681,9 +1666,6 @@
     if (preferredDirectedReadOptions != null) {
       request = request.toBuilder().setDirectedReadOptions(preferredDirectedReadOptions).build();
     }
-=======
-      ExecuteSqlRequest request, @Nullable Map<Option, ?> options, boolean routeToLeader) {
->>>>>>> 59cec9b9
     GrpcCallContext context =
         newCallContext(
             options,
@@ -1736,7 +1718,7 @@
       ExecuteSqlRequest request,
       ResultStreamConsumer consumer,
       @Nullable Map<Option, ?> options,
-<<<<<<< HEAD
+      boolean routeToLeader,
       boolean readOnly) {
     DirectedReadOptions preferredDirectedReadOptions =
         SpannerUtil.validateAndGetPreferredDirectedReadOptions(
@@ -1746,9 +1728,6 @@
     if (preferredDirectedReadOptions != null) {
       request = request.toBuilder().setDirectedReadOptions(preferredDirectedReadOptions).build();
     }
-=======
-      boolean routeToLeader) {
->>>>>>> 59cec9b9
     GrpcCallContext context =
         newCallContext(
             options,
