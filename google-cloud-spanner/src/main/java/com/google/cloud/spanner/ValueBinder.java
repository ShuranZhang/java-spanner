/*
 * Copyright 2017 Google LLC
 *
 * Licensed under the Apache License, Version 2.0 (the "License");
 * you may not use this file except in compliance with the License.
 * You may obtain a copy of the License at
 *
 *       http://www.apache.org/licenses/LICENSE-2.0
 *
 * Unless required by applicable law or agreed to in writing, software
 * distributed under the License is distributed on an "AS IS" BASIS,
 * WITHOUT WARRANTIES OR CONDITIONS OF ANY KIND, either express or implied.
 * See the License for the specific language governing permissions and
 * limitations under the License.
 */

package com.google.cloud.spanner;

import com.google.cloud.ByteArray;
import com.google.cloud.Date;
import com.google.cloud.Timestamp;
import com.google.protobuf.AbstractMessage;
import com.google.protobuf.Descriptors.Descriptor;
import com.google.protobuf.Descriptors.EnumDescriptor;
import com.google.protobuf.ProtocolMessageEnum;
import java.math.BigDecimal;
import javax.annotation.Nullable;

/**
 * An interface for binding a {@link Value} in some context. Users of the Cloud Spanner client
 * library never create a {@code ValueBinder} directly; instead this interface is returned from
 * other parts of the library involved in {@code Value} construction. For example, {@link
 * Mutation.WriteBuilder#set(String)} returns a binder to bind a column value, and {@code
 * Statement#bind(String)} returns a binder to bind a parameter to a value.
 *
 * <p>{@code ValueBinder} subclasses typically carry state and are therefore not thread-safe,
 * although the core implementation itself is thread-safe.
 */
public abstract class ValueBinder<R> {
  /**
   * Intentionally package-protected constructor; only the Cloud Spanner library can create
   * instances.
   */
  ValueBinder() {}

  /**
   * Subclasses should implement this method to handle value binding.
   *
   * <p>This method is intentionally package-protected rather than protected; the internal API is
   * subject to change.
   *
   * @param value the newly bound value
   * @return the object to return from the bind call ({@code to(...)}
   */
  abstract R handle(Value value);

  /** Binds a {@link Value} */
  public R to(Value value) {
    return handle(value);
  }

  /** Binds to {@code Value.bool(value)} */
  public R to(boolean value) {
    return handle(Value.bool(value));
  }

  /** Binds to {@code Value.bool(value)} */
  public R to(@Nullable Boolean value) {
    return handle(Value.bool(value));
  }

  /** Binds to {@code Value.int64(value)} */
  public R to(long value) {
    return handle(Value.int64(value));
  }

  /** Binds to {@code Value.int64(value)} */
  public R to(@Nullable Long value) {
    return handle(Value.int64(value));
  }

  /** Binds to {@code Value.float64(value)} */
  public R to(double value) {
    return handle(Value.float64(value));
  }

  /** Binds to {@code Value.float64(value)} */
  public R to(@Nullable Double value) {
    return handle(Value.float64(value));
  }

  /** Binds to {@code Value.numeric(value)} */
  public R to(BigDecimal value) {
    return handle(Value.numeric(value));
  }

  /** Binds to {@code Value.string(value)} */
  public R to(@Nullable String value) {
    return handle(Value.string(value));
  }

<<<<<<< HEAD
  /** Binds to {@code Value.protoMessage(value)} */
  public R to(AbstractMessage m) {
    return handle(Value.protoMessage(m));
  }

  /** Binds to {@code Value.protoMessage(value, protoType)} */
  public R to(@Nullable ByteArray v, String protoTypFqn) {
    return handle(Value.protoMessage(v, protoTypFqn));
  }

  /** Binds to {@code Value.protoMessage(value, descriptor)} */
  public R to(@Nullable ByteArray v, Descriptor descriptor) {
    return handle(Value.protoMessage(v, descriptor));
  }

  /** Binds to {@code Value.protoEnum(value)} */
  public R to(ProtocolMessageEnum value) {
    return handle(Value.protoEnum(value));
  }

  /** Binds to {@code Value.protoEnum(value, protoType)} */
  public R to(@Nullable Long v, String protoTypFqn) {
    return handle(Value.protoEnum(v, protoTypFqn));
  }

  /** Binds to {@code Value.protoEnum(value, enumDescriptor)} */
  public R to(@Nullable Long v, EnumDescriptor enumDescriptor) {
    return handle(Value.protoEnum(v, enumDescriptor));
  }

  /** Binds to {@code Value.protoEnum(value, protoType)} */
  public R to(long v, String protoTypFqn) {
    return handle(Value.protoEnum(v, protoTypFqn));
  }

  /** Binds to {@code Value.bytes(value)} */
=======
  /**
   * Binds to {@code Value.bytes(value)}. Use {@link #to(Value)} in combination with {@link
   * Value#bytesFromBase64(String)} if you already have the value that you want to bind in base64
   * format. This prevents unnecessary decoding and encoding of base64 strings.
   */
>>>>>>> 977b5851
  public R to(@Nullable ByteArray value) {
    return handle(Value.bytes(value));
  }

  /** Binds to {@code Value.timestamp(value)} */
  public R to(@Nullable Timestamp value) {
    return handle(Value.timestamp(value));
  }

  /** Binds to {@code Value.date(value)} */
  public R to(@Nullable Date value) {
    return handle(Value.date(value));
  }

  /** Binds a non-{@code NULL} struct value to {@code Value.struct(value)} */
  public R to(Struct value) {
    return handle(Value.struct(value));
  }

  /**
   * Binds a nullable {@code Struct} reference with given {@code Type} to {@code
   * Value.struct(type,value}
   */
  public R to(Type type, @Nullable Struct value) {
    return handle(Value.struct(type, value));
  }

  /** Binds to {@code Value.boolArray(values)} */
  public R toBoolArray(@Nullable boolean[] values) {
    return handle(Value.boolArray(values));
  }

  /** Binds to {@code Value.boolArray(values, int, pos)} */
  public R toBoolArray(@Nullable boolean[] values, int pos, int length) {
    return handle(Value.boolArray(values, pos, length));
  }

  /** Binds to {@code Value.boolArray(values)} */
  public R toBoolArray(@Nullable Iterable<Boolean> values) {
    return handle(Value.boolArray(values));
  }

  /** Binds to {@code Value.int64Array(values)} */
  public R toInt64Array(@Nullable long[] values) {
    return handle(Value.int64Array(values));
  }

  /** Binds to {@code Value.int64Array(values, pos, length)} */
  public R toInt64Array(@Nullable long[] values, int pos, int length) {
    return handle(Value.int64Array(values, pos, length));
  }

  /** Binds to {@code Value.int64Array(values)} */
  public R toInt64Array(@Nullable Iterable<Long> values) {
    return handle(Value.int64Array(values));
  }

  /** Binds to {@code Value.float64Array(values)} */
  public R toFloat64Array(@Nullable double[] values) {
    return handle(Value.float64Array(values));
  }

  /** Binds to {@code Value.float64Array(values, pos, length)} */
  public R toFloat64Array(@Nullable double[] values, int pos, int length) {
    return handle(Value.float64Array(values, pos, length));
  }

  /** Binds to {@code Value.float64Array(values)} */
  public R toFloat64Array(@Nullable Iterable<Double> values) {
    return handle(Value.float64Array(values));
  }

  /** Binds to {@code Value.numericArray(values)} */
  public R toNumericArray(@Nullable Iterable<BigDecimal> values) {
    return handle(Value.numericArray(values));
  }

  /** Binds to {@code Value.pgNumericArray(values)} */
  public R toPgNumericArray(@Nullable Iterable<String> values) {
    return handle(Value.pgNumericArray(values));
  }

  /** Binds to {@code Value.stringArray(values)} */
  public R toStringArray(@Nullable Iterable<String> values) {
    return handle(Value.stringArray(values));
  }

  /** Binds to {@code Value.jsonArray(values)} */
  public R toJsonArray(@Nullable Iterable<String> values) {
    return handle(Value.jsonArray(values));
  }

  /** Binds to {@code Value.jsonbArray(values)} */
  public R toPgJsonbArray(@Nullable Iterable<String> values) {
    return handle(Value.pgJsonbArray(values));
  }

  /** Binds to {@code Value.bytesArray(values)} */
  public R toBytesArray(@Nullable Iterable<ByteArray> values) {
    return handle(Value.bytesArray(values));
  }

  /**
   * Binds to {@code Value.bytesArray(values)}. The given strings must be valid base64 encoded
   * strings. Use this method instead of {@link #toBytesArray(Iterable)} if you already have the
   * values in base64 format to prevent unnecessary decoding and encoding to/from base64.
   */
  public R toBytesArrayFromBase64(@Nullable Iterable<String> valuesAsBase64Strings) {
    return handle(Value.bytesArrayFromBase64(valuesAsBase64Strings));
  }

  /** Binds to {@code Value.timestampArray(values)} */
  public R toTimestampArray(@Nullable Iterable<Timestamp> values) {
    return handle(Value.timestampArray(values));
  }

  /** Binds to {@code Value.protoMessageArray(values, descriptor)} */
  public R toProtoMessageArray(@Nullable Iterable<AbstractMessage> values, Descriptor descriptor) {
    return handle(Value.protoMessageArray(values, descriptor));
  }

  /** Binds to {@code Value.protoMessageArray(values, protoTypeFq)} */
  public R toProtoMessageArray(@Nullable Iterable<ByteArray> values, String protoTypeFq) {
    return handle(Value.protoMessageArray(values, protoTypeFq));
  }

  /** Binds to {@code Value.protoEnumArray(values, descriptor)} */
  public R toProtoEnumArray(
      @Nullable Iterable<ProtocolMessageEnum> values, EnumDescriptor descriptor) {
    return handle(Value.protoEnumArray(values, descriptor));
  }

  /** Binds to {@code Value.protoEnumArray(values, protoTypeFq)} */
  public R toProtoEnumArray(@Nullable Iterable<Long> values, String protoTypeFq) {
    return handle(Value.protoEnumArray(values, protoTypeFq));
  }

  /** Binds to {@code Value.dateArray(values)} */
  public R toDateArray(@Nullable Iterable<Date> values) {
    return handle(Value.dateArray(values));
  }

  /** Binds to {@code Value.structArray(fieldTypes, values)} */
  public R toStructArray(Type elementType, @Nullable Iterable<Struct> values) {
    return handle(Value.structArray(elementType, values));
  }
}<|MERGE_RESOLUTION|>--- conflicted
+++ resolved
@@ -99,7 +99,6 @@
     return handle(Value.string(value));
   }
 
-<<<<<<< HEAD
   /** Binds to {@code Value.protoMessage(value)} */
   public R to(AbstractMessage m) {
     return handle(Value.protoMessage(m));
@@ -135,14 +134,11 @@
     return handle(Value.protoEnum(v, protoTypFqn));
   }
 
-  /** Binds to {@code Value.bytes(value)} */
-=======
   /**
    * Binds to {@code Value.bytes(value)}. Use {@link #to(Value)} in combination with {@link
    * Value#bytesFromBase64(String)} if you already have the value that you want to bind in base64
    * format. This prevents unnecessary decoding and encoding of base64 strings.
    */
->>>>>>> 977b5851
   public R to(@Nullable ByteArray value) {
     return handle(Value.bytes(value));
   }
