/*
 * Copyright 2017 Google LLC
 *
 * Licensed under the Apache License, Version 2.0 (the "License");
 * you may not use this file except in compliance with the License.
 * You may obtain a copy of the License at
 *
 *       http://www.apache.org/licenses/LICENSE-2.0
 *
 * Unless required by applicable law or agreed to in writing, software
 * distributed under the License is distributed on an "AS IS" BASIS,
 * WITHOUT WARRANTIES OR CONDITIONS OF ANY KIND, either express or implied.
 * See the License for the specific language governing permissions and
 * limitations under the License.
 */

package com.google.cloud.spanner;

import com.google.cloud.ByteArray;
import com.google.cloud.Date;
import com.google.cloud.Timestamp;
import com.google.protobuf.AbstractMessage;
import com.google.protobuf.ProtocolMessageEnum;
import java.math.BigDecimal;
import java.util.List;
import java.util.function.Function;

/**
 * A base interface for reading the fields of a {@code STRUCT}. The Cloud Spanner yields {@code
 * StructReader} instances as one of the subclasses {@link ResultSet} or {@link Struct}, most
 * commonly as the result of a read or query operation. At any point in time, a {@code StructReader}
 * provides access to a single tuple of data comprising multiple typed columns. Each column may have
 * a {@code NULL} or non-{@code NULL} value; in both cases, columns always have a type.
 *
 * <p>Column values are accessed using the {@code getTypeName()} methods; a set of methods exists
 * for each Java type that a column may be read as, and depending on the type of the column, only a
 * subset of those methods will be appropriate. For example, {@link #getString(int)} and {@link
 * #getString(String)} exist for reading columns of type {@link Type#string()}; attempting to call
 * those methods for columns of other types will result in an {@code IllegalStateException}. The
 * {@code getTypeName()} methods should only be called for non-{@code NULL} values, otherwise a
 * {@code NullPointerException} is raised; {@link #isNull(int)}/{@link #isNull(String)} can be used
 * to test for {@code NULL}-ness if necessary.
 *
 * <p>All methods for accessing a column have overloads that accept an {@code int} column index and
 * a {@code String} column name. Column indices are zero-based. The column name overloads will fail
 * with {@code IllegalArgumentException} if the column name does not appear exactly once in this
 * instance's {@link #getType()}. The {@code int} overloads are typically more efficient than their
 * {@code String} counterparts.
 *
 * <p>{@code StructReader} itself does not define whether the implementing type is mutable or
 * immutable. For example, {@link ResultSet} is a mutable implementation of {@code StructReader},
 * where the {@code StructReader} methods provide access to the row that the result set is currently
 * positioned over and {@link ResultSet#next()} changes that view to the next row, whereas {@link
 * Struct} is an immutable implementation of {@code StructReader}.
 */
public interface StructReader {

  /**
   * @return the type of the underlying data. This will always be a {@code STRUCT} type, with fields
   *     corresponding to the data's columns. For the result of a read or query, this will always
   *     match the columns passed to the {@code read()} call or named in the query text, in order.
   */
  Type getType();

  /**
   * @return the number of columns in the underlying data. This includes any columns with {@code
   *     NULL} values.
   */
  int getColumnCount();

  /**
   * @param columnName name of the column
   * @return the index of the column named {@code columnName}.
   * @throws IllegalArgumentException if there is not exactly one element of {@code
   *     type().structFields()} with {@link Type.StructField#getName()} equal to {@code columnName}
   */
  int getColumnIndex(String columnName);

  /**
   * @param columnIndex index of the column
   * @return the type of a column.
   */
  Type getColumnType(int columnIndex);

  /**
   * @param columnName name of the column
   * @return the type of a column.
   */
  Type getColumnType(String columnName);

  /**
   * @param columnIndex index of the column
   * @return {@code true} if a column contains a {@code NULL} value.
   */
  boolean isNull(int columnIndex);

  /**
   * @param columnName name of the column
   * @return {@code true} if a column contains a {@code NULL} value.
   */
  boolean isNull(String columnName);

  /**
   * @param columnIndex index of the column
   * @return the value of a non-{@code NULL} column with type {@link Type#bool()}.
   */
  boolean getBoolean(int columnIndex);

  /**
   * @param columnName name of the column
   * @return the value of a non-{@code NULL} column with type {@link Type#bool()}.
   */
  boolean getBoolean(String columnName);

  /**
   * @param columnIndex index of the column
   * @return the value of a non-{@code NULL} column with type {@link Type#int64()}.
   */
  long getLong(int columnIndex);

  /**
   * @param columnName name of the column
   * @return the value of a non-{@code NULL} column with type {@link Type#int64()}.
   */
  long getLong(String columnName);

  /**
   * @param columnIndex index of the column
   * @return the value of a non-{@code NULL} column with type {@link Type#float64()}.
   */
  double getDouble(int columnIndex);

  /**
   * @param columnName name of the column
   * @return the value of a non-{@code NULL} column with type {@link Type#float64()}.
   */
  double getDouble(String columnName);

  /**
   * @param columnIndex index of the column
   * @return the value of a non-{@code NULL} column with type {@link Type#numeric()}.
   */
  BigDecimal getBigDecimal(int columnIndex);

  /**
   * @param columnName name of the column
   * @return the value of a non-{@code NULL} column with type {@link Type#numeric()}.
   */
  BigDecimal getBigDecimal(String columnName);

  /**
   * @param columnIndex index of the column
   * @return the value of a non-{@code NULL} column with type {@link Type#string()}.
   */
  String getString(int columnIndex);

  /**
   * @param columnName name of the column
   * @return the value of a non-{@code NULL} column with type {@link Type#string()}.
   */
  String getString(String columnName);

  /**
   * @param columnIndex index of the column
   * @return the value of a non-{@code NULL} column with type {@link Type#json()}.
   */
  default String getJson(int columnIndex) {
    throw new UnsupportedOperationException("method should be overwritten");
  }

  /**
   * @param columnName name of the column
   * @return the value of a non-{@code NULL} column with type {@link Type#json()}.
   */
  default String getJson(String columnName) {
    throw new UnsupportedOperationException("method should be overwritten");
  }

  /**
   * @param columnIndex index of the column
   * @return the value of a non-{@code NULL} column with type {@link Type#pgJsonb()}.
   */
  default String getPgJsonb(int columnIndex) {
    throw new UnsupportedOperationException("method should be overwritten");
  }

  /**
   * @param columnName name of the column
   * @return the value of a non-{@code NULL} column with type {@link Type#pgJsonb()}.
   */
  default String getPgJsonb(String columnName) {
    throw new UnsupportedOperationException("method should be overwritten");
  }

  /**
<<<<<<< HEAD
   * To get the proto message of generic type {@code T} from Struct.
   *
   * @param columnIndex Index of the column.
   * @param message Proto message object. Message can't be null as it's internally used to find the
   *     type of proto. Use @code{MyProtoClass.getDefaultInstance()}. @see <a
   *     href="https://developers.google.com/protocol-buffers/docs/reference/java-generated#message">getDefaultInstance()</a>
   * @return The value of a non-{@code NULL} column with type {@link Type#proto(String)} ()}.
   */
  default <T extends AbstractMessage> T getProtoMessage(int columnIndex, T message) {
    throw new UnsupportedOperationException("method should be overwritten");
  }

  /**
   * To get the proto message of type {@code T} from Struct.
   *
   * @param columnName Name of the column.
   * @param message Proto message object. Message can't be null as it's internally used to find the
   *     type of proto. Use @code{MyProtoClass.getDefaultInstance()}. @see <a
   *     href="https://developers.google.com/protocol-buffers/docs/reference/java-generated#message">getDefaultInstance()</a>
   * @return The value of a non-{@code NULL} column with type {@link Type#proto(String)} ()}.
   */
  default <T extends AbstractMessage> T getProtoMessage(String columnName, T message) {
    throw new UnsupportedOperationException("method should be overwritten");
  }

  /**
   * To get the proto enum of type {@code T} from Struct.
   *
   * @param columnIndex Index of the column.
   * @param method A function that takes enum integer constant as argument and returns the enum. Use
   *     method @code{forNumber} from generated enum class (eg: MyProtoEnum::forNumber). @see <a
   *     href="https://developers.google.com/protocol-buffers/docs/reference/java-generated#enum">forNumber</a>
   * @return The value of a non-{@code NULL} column with type {@link Type#protoEnum(String)} ()}.
   */
  default <T extends ProtocolMessageEnum> T getProtoEnum(
      int columnIndex, Function<Integer, ProtocolMessageEnum> method) {
    throw new UnsupportedOperationException("method should be overwritten");
  }

  /**
   * To get the proto enum of type {@code T} from Struct.
   *
   * @param columnName Name of the column.
   * @param method A function that takes enum integer constant as argument and returns the enum. Use
   *     method @code{forNumber} from generated enum class (eg: MyProtoEnum::forNumber). @see <a
   *     href="https://developers.google.com/protocol-buffers/docs/reference/java-generated#enum">forNumber</a>
   * @return The value of a non-{@code NULL} column with type {@link Type#protoEnum(String)} ()}.
   */
  default <T extends ProtocolMessageEnum> T getProtoEnum(
      String columnName, Function<Integer, ProtocolMessageEnum> method) {
    throw new UnsupportedOperationException("method should be overwritten");
  }

  /** Returns the value of a non-{@code NULL} column with type {@link Type#bytes()}. */
=======
   * @param columnIndex index of the column
   * @return the value of a non-{@code NULL} column with type {@link Type#bytes()}.
   */
>>>>>>> 58f94b20
  ByteArray getBytes(int columnIndex);

  /**
   * @param columnName name of the column
   * @return the value of a non-{@code NULL} column with type {@link Type#bytes()}.
   */
  ByteArray getBytes(String columnName);

  /**
   * @param columnIndex index of the column
   * @return the value of a non-{@code NULL} column with type {@link Type#timestamp()}.
   */
  Timestamp getTimestamp(int columnIndex);

  /**
   * @param columnName name of the column
   * @return the value of a non-{@code NULL} column with type {@link Type#timestamp()}.
   */
  Timestamp getTimestamp(String columnName);

  /**
   * @param columnIndex index of the column
   * @return the value of a non-{@code NULL} column with type {@link Type#date()}.
   */
  Date getDate(int columnIndex);

  /**
   * @param columnName name of the column
   * @return the value of a non-{@code NULL} column with type {@link Type#date()}.
   */
  Date getDate(String columnName);

  /**
   * @param columnIndex index of the column
   * @return the value of a nullable column as a {@link Value}.
   */
  default Value getValue(int columnIndex) {
    throw new UnsupportedOperationException("method should be overwritten");
  }

  /**
   * @param columnName name of the column
   * @return the value of a nullable column as a {@link Value}.
   */
  default Value getValue(String columnName) {
    throw new UnsupportedOperationException("method should be overwritten");
  }

  /**
   * @param columnIndex index of the column
   * @return the value of a non-{@code NULL} column with type {@code Type.array(Type.bool())}.
   * @throws NullPointerException if any element of the array value is {@code NULL}. If the array
   *     may contain {@code NULL} values, use {@link #getBooleanList(int)} instead.
   */
  boolean[] getBooleanArray(int columnIndex);

  /**
   * @param columnName name of the column
   * @return the value of a non-{@code NULL} column with type {@code Type.array(Type.bool())}.
   * @throws NullPointerException if any element of the array value is {@code NULL}. If the array
   *     may contain {@code NULL} values, use {@link #getBooleanList(String)} instead.
   */
  boolean[] getBooleanArray(String columnName);

  /**
   * @param columnIndex index of the column
   * @return the value of a non-{@code NULL} column with type {@code Type.array(Type.bool())}. The
   *     list returned by this method is lazily constructed. Create a copy of it if you intend to
   *     access each element in the list multiple times.
   */
  List<Boolean> getBooleanList(int columnIndex);

  /**
   * @param columnName name of the column
   * @return the value of a non-{@code NULL} column with type {@code Type.array(Type.bool())}. The
   *     list returned by this method is lazily constructed. Create a copy of it if you intend to
   *     access each element in the list multiple times.
   */
  List<Boolean> getBooleanList(String columnName);

  /**
   * @param columnIndex index of the column
   * @return the value of a non-{@code NULL} column with type {@code Type.array(Type.int64())}.
   * @throws NullPointerException if any element of the array value is {@code NULL}. If the array
   *     may contain {@code NULL} values, use {@link #getLongList(int)} instead.
   */
  long[] getLongArray(int columnIndex);

  /**
   * @param columnName name of the column
   * @return the value of a non-{@code NULL} column with type {@code Type.array(Type.int64())}.
   * @throws NullPointerException if any element of the array value is {@code NULL}. If the array
   *     may contain {@code NULL} values, use {@link #getLongList(String)} instead.
   */
  long[] getLongArray(String columnName);

  /**
   * @param columnIndex index of the column
   * @return the value of a non-{@code NULL} column with type {@code Type.array(Type.int64())}. The
   *     list returned by this method is lazily constructed. Create a copy of it if you intend to
   *     access each element in the list multiple times.
   */
  List<Long> getLongList(int columnIndex);

  /**
   * @param columnName
   * @return the value of a non-{@code NULL} column with type {@code Type.array(Type.int64())}. The
   *     list returned by this method is lazily constructed. Create a copy of it if you intend to
   *     access each element in the list multiple times.
   */
  List<Long> getLongList(String columnName);

  /**
   * @param columnIndex index of the column
   * @return the value of a non-{@code NULL} column with type {@code Type.array(Type.float64())}.
   * @throws NullPointerException if any element of the array value is {@code NULL}. If the array
   *     may contain {@code NULL} values, use {@link #getDoubleList(int)} instead.
   */
  double[] getDoubleArray(int columnIndex);

  /**
   * @param columnName name of the column
   * @return the value of a non-{@code NULL} column with type {@code Type.array(Type.float64())}.
   * @throws NullPointerException if any element of the array value is {@code NULL}. If the array
   *     may contain {@code NULL} values, use {@link #getDoubleList(String)} instead.
   */
  double[] getDoubleArray(String columnName);

  /**
   * @param columnIndex index of the column
   * @return the value of a non-{@code NULL} column with type {@code Type.array(Type.float64())} The
   *     list returned by this method is lazily constructed. Create a copy of it if you intend to
   *     access each element in the list multiple times.
   */
  List<Double> getDoubleList(int columnIndex);

  /**
   * @param columnName name of the column
   * @return the value of a non-{@code NULL} column with type {@code Type.array(Type.float64())} The
   *     list returned by this method is lazily constructed. Create a copy of it if you intend to
   *     access each element in the list multiple times.
   */
  List<Double> getDoubleList(String columnName);

  /**
   * @param columnIndex index of the column
   * @return the value of a non-{@code NULL} column with type {@code Type.array(Type.numeric())} The
   *     list returned by this method is lazily constructed. Create a copy of it if you intend to
   *     access each element in the list multiple times.
   */
  List<BigDecimal> getBigDecimalList(int columnIndex);

  /**
   * @param columnName name of the column
   * @return the value of a non-{@code NULL} column with type {@code Type.array(Type.numeric())} The
   *     list returned by this method is lazily constructed. Create a copy of it if you intend to
   *     access each element in the list multiple times.
   */
  List<BigDecimal> getBigDecimalList(String columnName);

  /**
   * @param columnIndex index of the column
   * @return the value of a non-{@code NULL} column with type {@code Type.array(Type.string())}. The
   *     list returned by this method is lazily constructed. Create a copy of it if you intend to
   *     access each element in the list multiple times.
   */
  List<String> getStringList(int columnIndex);

  /**
   * @param columnName name of the column
   * @return the value of a non-{@code NULL} column with type {@code Type.array(Type.string())}. The
   *     list returned by this method is lazily constructed. Create a copy of it if you intend to
   *     access each element in the list multiple times.
   */
  List<String> getStringList(String columnName);

  /**
   * @param columnIndex index of the column
   * @return the value of a non-{@code NULL} column with type {@code Type.array(Type.json())}. The
   *     list returned by this method is lazily constructed. Create a copy of it if you intend to
   *     access each element in the list multiple times.
   */
  default List<String> getJsonList(int columnIndex) {
    throw new UnsupportedOperationException("method should be overwritten");
  };

  /**
   * @param columnName name of the column
   * @return the value of a non-{@code NULL} column with type {@code Type.array(Type.json())}. The
   *     list returned by this method is lazily constructed. Create a copy of it if you intend to
   *     access each element in the list multiple times.
   */
  default List<String> getJsonList(String columnName) {
    throw new UnsupportedOperationException("method should be overwritten");
  };

  /**
   * @param columnIndex index of the column
   * @return the value of a non-{@code NULL} column with type {@code Type.array(Type.pgJsonb())} The
   *     list returned by this method is lazily constructed. Create a copy of it if you intend to
   *     access each element in the list multiple times.
   */
  default List<String> getPgJsonbList(int columnIndex) {
    throw new UnsupportedOperationException("method should be overwritten");
  };

  /**
   * @param columnName name of the column
   * @return the value of a non-{@code NULL} column with type {@code Type.array(Type.pgJsonb())} The
   *     list returned by this method is lazily constructed. Create a copy of it if you intend to
   *     access each element in the list multiple times.
   */
  default List<String> getPgJsonbList(String columnName) {
    throw new UnsupportedOperationException("method should be overwritten");
  };

  /**
<<<<<<< HEAD
   * To get the proto message of generic type {@code T} from Struct.
   *
   * @param columnIndex Index of the column.
   * @param message Proto message object. Message can't be null as it's internally used to find the
   *     type of proto. Use @code{MyProtoClass.getDefaultInstance()}. @see <a
   *     href="https://developers.google.com/protocol-buffers/docs/reference/java-generated#message">getDefaultInstance()</a>
   * @return The value of a non-{@code NULL} column with type {@code
   *     Type.array(Type.proto(String))}.
   */
  default <T extends AbstractMessage> List<T> getProtoMessageList(int columnIndex, T message) {
    throw new UnsupportedOperationException("method should be overwritten");
  }

  /**
   * To get the proto message of type {@code T} from Struct.
   *
   * @param columnName Name of the column.
   * @param message Proto message object. Message can't be null as it's internally used to find the
   *     type of proto. Use @code{MyProtoClass.getDefaultInstance()}. @see <a
   *     href="https://developers.google.com/protocol-buffers/docs/reference/java-generated#message">getDefaultInstance()</a>
   * @return The value of a non-{@code NULL} column with type {@code
   *     Type.array(Type.proto(String))}.
   */
  default <T extends AbstractMessage> List<T> getProtoMessageList(String columnName, T message) {
    throw new UnsupportedOperationException("method should be overwritten");
  }

  /**
   * To get the proto enum of type {@code T} from Struct.
   *
   * @param columnIndex Index of the column.
   * @param method A function that takes enum integer constant as argument and returns the enum. Use
   *     method @code{forNumber} from generated enum class (eg: MyProtoEnum::forNumber). @see <a
   *     href="https://developers.google.com/protocol-buffers/docs/reference/java-generated#enum">forNumber</a>
   * @return The value of a non-{@code NULL} column with type {@code
   *     Type.array(Type.protoEnum(String))}.
   */
  default <T extends ProtocolMessageEnum> List<T> getProtoEnumList(
      int columnIndex, Function<Integer, ProtocolMessageEnum> method) {
    throw new UnsupportedOperationException("method should be overwritten");
  }

  /**
   * To get the proto enum list of type {@code T} from Struct.
   *
   * @param columnName Name of the column.
   * @param method A function that takes enum integer constant as argument and returns the enum. Use
   *     method @code{forNumber} from generated enum class (eg: MyProtoEnum::forNumber). @see <a
   *     href="https://developers.google.com/protocol-buffers/docs/reference/java-generated#enum">forNumber</a>
   * @return The value of a non-{@code NULL} column with type {@code
   *     Type.array(Type.protoEnum(String))}.
   */
  default <T extends ProtocolMessageEnum> List<T> getProtoEnumList(
      String columnName, Function<Integer, ProtocolMessageEnum> method) {
    throw new UnsupportedOperationException("method should be overwritten");
  }

  /**
   * Returns the value of a non-{@code NULL} column with type {@code Type.array(Type.bytes())}. The
   * list returned by this method is lazily constructed. Create a copy of it if you intend to access
   * each element in the list multiple times.
=======
   * @param columnIndex index of the column
   * @return the value of a non-{@code NULL} column with type {@code Type.array(Type.bytes())}. The
   *     list returned by this method is lazily constructed. Create a copy of it if you intend to
   *     access each element in the list multiple times.
>>>>>>> 58f94b20
   */
  List<ByteArray> getBytesList(int columnIndex);

  /**
   * @param columnName name of the column
   * @return the value of a non-{@code NULL} column with type {@code Type.array(Type.bytes())}. The
   *     list returned by this method is lazily constructed. Create a copy of it if you intend to
   *     access each element in the list multiple times.
   */
  List<ByteArray> getBytesList(String columnName);

  /**
   * @param columnIndex index of the column
   * @return the value of a non-{@code NULL} column with type {@code Type.array(Type.timestamp())}
   *     The list returned by this method is lazily constructed. Create a copy of it if you intend
   *     to access each element in the list multiple times.
   */
  List<Timestamp> getTimestampList(int columnIndex);

  /**
   * @param columnName name of the column
   * @return the value of a non-{@code NULL} column with type {@code Type.array(Type.timestamp())}
   *     The list returned by this method is lazily constructed. Create a copy of it if you intend
   *     to access each element in the list multiple times.
   */
  List<Timestamp> getTimestampList(String columnName);

  /**
   * @param columnIndex index of the column
   * @return the value of a non-{@code NULL} column with type {@code Type.array(Type.date())}. The
   *     list returned by this method is lazily constructed. Create a copy of it if you intend to
   *     access each element in the list multiple times.
   */
  List<Date> getDateList(int columnIndex);

  /**
   * @param columnName name of the column
   * @return the value of a non-{@code NULL} column with type {@code Type.array(Type.date())}. The
   *     list returned by this method is lazily constructed. Create a copy of it if you intend to
   *     access each element in the list multiple times.
   */
  List<Date> getDateList(String columnName);

  /**
   * @param columnIndex index of the column
   * @return the value of a non-{@code NULL} column with type {@code Type.array(Type.struct(...))}
   *     The list returned by this method is lazily constructed. Create a copy of it if you intend
   *     to access each element in the list multiple times.
   */
  List<Struct> getStructList(int columnIndex);

  /**
   * @param columnName name of the column
   * @return the value of a non-{@code NULL} column with type {@code Type.array(Type.struct(...))}
   *     The list returned by this method is lazily constructed. Create a copy of it if you intend
   *     to access each element in the list multiple times.
   */
  List<Struct> getStructList(String columnName);
}<|MERGE_RESOLUTION|>--- conflicted
+++ resolved
@@ -54,7 +54,6 @@
  * Struct} is an immutable implementation of {@code StructReader}.
  */
 public interface StructReader {
-
   /**
    * @return the type of the underlying data. This will always be a {@code STRUCT} type, with fields
    *     corresponding to the data's columns. For the result of a read or query, this will always
@@ -193,7 +192,6 @@
   }
 
   /**
-<<<<<<< HEAD
    * To get the proto message of generic type {@code T} from Struct.
    *
    * @param columnIndex Index of the column.
@@ -247,12 +245,10 @@
     throw new UnsupportedOperationException("method should be overwritten");
   }
 
-  /** Returns the value of a non-{@code NULL} column with type {@link Type#bytes()}. */
-=======
+  /**
    * @param columnIndex index of the column
    * @return the value of a non-{@code NULL} column with type {@link Type#bytes()}.
    */
->>>>>>> 58f94b20
   ByteArray getBytes(int columnIndex);
 
   /**
@@ -470,7 +466,6 @@
   };
 
   /**
-<<<<<<< HEAD
    * To get the proto message of generic type {@code T} from Struct.
    *
    * @param columnIndex Index of the column.
@@ -529,15 +524,10 @@
   }
 
   /**
-   * Returns the value of a non-{@code NULL} column with type {@code Type.array(Type.bytes())}. The
-   * list returned by this method is lazily constructed. Create a copy of it if you intend to access
-   * each element in the list multiple times.
-=======
    * @param columnIndex index of the column
    * @return the value of a non-{@code NULL} column with type {@code Type.array(Type.bytes())}. The
    *     list returned by this method is lazily constructed. Create a copy of it if you intend to
    *     access each element in the list multiple times.
->>>>>>> 58f94b20
    */
   List<ByteArray> getBytesList(int columnIndex);
 
